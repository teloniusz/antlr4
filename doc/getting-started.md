# Getting Started with ANTLR v4

Hi and welcome to the version 4 release of ANTLR! It's named after the fearless hero of the [Crazy Nasty-Ass Honey Badger](http://www.youtube.com/watch?v=4r7wHMg5Yjg) since ANTLR v4 takes whatever you give it--it just doesn't give a crap! See [Why do we need ANTLR v4?](faq/general.md) and the [preface of the ANTLR v4 book](http://media.pragprog.com/titles/tpantlr2/preface.pdf).

## Installation

ANTLR is really two things: a tool that translates your grammar to a parser/lexer in Java (or other target language) and the runtime needed by the generated parsers/lexers. Even if you are using the ANTLR Intellij plug-in or ANTLRWorks to run the ANTLR tool, the generated code will still need the runtime library. 

The first thing you should do is probably download and install a development tool plug-in. Even if you only use such tools for editing, they are great. Then, follow the instructions below to get the runtime environment available to your system to run generated parsers/lexers.  In what follows, I talk about antlr-4.11.0-complete.jar, which has the tool and the runtime and any other support libraries (e.g., ANTLR v4 is written in v3).

If you are going to integrate ANTLR into your existing build system using mvn, ant, or want to get ANTLR into your IDE such as eclipse or intellij, see [Integrating ANTLR into Development Systems](https://github.com/antlr/antlr4/blob/master/doc/IDEs.md).

### UNIX

0. Install Java (version 11 or higher)
1. Download
```
$ cd /usr/local/lib
$ curl -O https://www.antlr.org/download/antlr-4.11.0-complete.jar
```
Or just download in browser from website:
    [https://www.antlr.org/download.html](https://www.antlr.org/download.html)
and put it somewhere rational like `/usr/local/lib`.

<<<<<<< HEAD
if you are using lower version jdk, just download from [website download](https://github.com/antlr/website-antlr4/tree/gh-pages/download) for previous version, and antlr version before 4.10.1 support jdk 1.8  

2. Add `antlr-4.10.1-complete.jar` to your `CLASSPATH`:
=======
if you are using lower version jdk, just download from [website download](https://github.com/antlr/website-antlr4/tree/gh-pages/download) for previous version, and antlr version before 4.11.0 support jdk 1.8  

2. Add `antlr-4.11.0-complete.jar` to your `CLASSPATH`:
>>>>>>> e26b522c
```
$ export CLASSPATH=".:/usr/local/lib/antlr-4.11.0-complete.jar:$CLASSPATH"
```
It's also a good idea to put this in your `.bash_profile` or whatever your startup script is.

3. Create aliases for the ANTLR Tool, and `TestRig`.
```
$ alias antlr4='java -Xmx500M -cp "/usr/local/lib/antlr-4.11.0-complete.jar:$CLASSPATH" org.antlr.v4.Tool'
$ alias grun='java -Xmx500M -cp "/usr/local/lib/antlr-4.11.0-complete.jar:$CLASSPATH" org.antlr.v4.gui.TestRig'
```

### WINDOWS

(*Thanks to Graham Wideman*)

0. Install Java (version 1.7 or higher)
<<<<<<< HEAD
1. Download antlr-4.10.1-complete.jar (or whatever version) from [https://www.antlr.org/download.html](https://www.antlr.org/download.html)
=======
1. Download antlr-4.11.0-complete.jar (or whatever version) from [https://www.antlr.org/download.html](https://www.antlr.org/download.html)
>>>>>>> e26b522c
Save to your directory for 3rd party Java libraries, say `C:\Javalib`
2. Add `antlr-4.11.0-complete.jar` to CLASSPATH, either:
  * Permanently: Using System Properties dialog > Environment variables > Create or append to `CLASSPATH` variable
  * Temporarily, at command line:
```
SET CLASSPATH=.;C:\Javalib\antlr-4.11.0-complete.jar;%CLASSPATH%
```
3. Create short convenient commands for the ANTLR Tool, and TestRig, using batch files or doskey commands:
  * Batch files (in directory in system PATH) antlr4.bat and grun.bat
```
java org.antlr.v4.Tool %*
```
```
@ECHO OFF
SET TEST_CURRENT_DIR=%CLASSPATH:.;=%
if "%TEST_CURRENT_DIR%" == "%CLASSPATH%" ( SET CLASSPATH=.;%CLASSPATH% )
@ECHO ON
java org.antlr.v4.gui.TestRig %*
```
  * Or, use doskey commands:
```
doskey antlr4=java org.antlr.v4.Tool $*
doskey grun =java org.antlr.v4.gui.TestRig $*
```

### Testing the installation

Either launch org.antlr.v4.Tool directly:

```
$ java org.antlr.v4.Tool
ANTLR Parser Generator Version 4.11.0
-o ___ specify output directory where all output is generated
-lib ___ specify location of .tokens files
...
```

or use -jar option on java:

```
$ java -jar /usr/local/lib/antlr-4.11.0-complete.jar
ANTLR Parser Generator Version 4.11.0
-o ___ specify output directory where all output is generated
-lib ___ specify location of .tokens files
...
```

## A First Example

In a temporary directory, put the following grammar inside file Hello.g4:
Hello.g4

```
// Define a grammar called Hello
grammar Hello;
r  : 'hello' ID ;         // match keyword hello followed by an identifier
ID : [a-z]+ ;             // match lower-case identifiers
WS : [ \t\r\n]+ -> skip ; // skip spaces, tabs, newlines
```

Then run ANTLR the tool on it:

```
$ cd /tmp
$ antlr4 Hello.g4
$ javac Hello*.java
```

Now test it:

```
$ grun Hello r -tree
(Now enter something like the string below)
hello parrt
(now,do:)
^D
(The output:)
(r hello parrt)
(That ^D means EOF on unix; it's ^Z in Windows.) The -tree option prints the parse tree in LISP notation.
It's nicer to look at parse trees visually.
$ grun Hello r -gui
hello parrt
^D
```

That pops up a dialog box showing that rule `r` matched keyword `hello` followed by identifier `parrt`.

![](images/hello-parrt.png)

## Book source code

The book has lots and lots of examples that should be useful too. You can download them here for free:

[ANTLR reference book examples in Java](https://media.pragprog.com/titles/tpantlr2/code/tpantlr2-code.zip)<br>
[ANTLR reference book examples in C#](https://github.com/Philippe-Laval/tpantlr2)


[Language implementation patterns book examples in Java](https://media.pragprog.com/titles/tpdsl/code/tpdsl-code.zip)<br>
[Language implementation patterns book examples in C#](https://github.com/Philippe-Laval/tpdsl)

Also, there is a large collection of grammars for v4 at github:

[https://github.com/antlr/grammars-v4](https://github.com/antlr/grammars-v4)<|MERGE_RESOLUTION|>--- conflicted
+++ resolved
@@ -22,15 +22,9 @@
     [https://www.antlr.org/download.html](https://www.antlr.org/download.html)
 and put it somewhere rational like `/usr/local/lib`.
 
-<<<<<<< HEAD
-if you are using lower version jdk, just download from [website download](https://github.com/antlr/website-antlr4/tree/gh-pages/download) for previous version, and antlr version before 4.10.1 support jdk 1.8  
-
-2. Add `antlr-4.10.1-complete.jar` to your `CLASSPATH`:
-=======
 if you are using lower version jdk, just download from [website download](https://github.com/antlr/website-antlr4/tree/gh-pages/download) for previous version, and antlr version before 4.11.0 support jdk 1.8  
 
 2. Add `antlr-4.11.0-complete.jar` to your `CLASSPATH`:
->>>>>>> e26b522c
 ```
 $ export CLASSPATH=".:/usr/local/lib/antlr-4.11.0-complete.jar:$CLASSPATH"
 ```
@@ -47,11 +41,7 @@
 (*Thanks to Graham Wideman*)
 
 0. Install Java (version 1.7 or higher)
-<<<<<<< HEAD
-1. Download antlr-4.10.1-complete.jar (or whatever version) from [https://www.antlr.org/download.html](https://www.antlr.org/download.html)
-=======
 1. Download antlr-4.11.0-complete.jar (or whatever version) from [https://www.antlr.org/download.html](https://www.antlr.org/download.html)
->>>>>>> e26b522c
 Save to your directory for 3rd party Java libraries, say `C:\Javalib`
 2. Add `antlr-4.11.0-complete.jar` to CLASSPATH, either:
   * Permanently: Using System Properties dialog > Environment variables > Create or append to `CLASSPATH` variable
