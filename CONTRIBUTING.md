# Contributing to ANTLR 4

1. [Fork](https://help.github.com/articles/fork-a-repo) the [antlr/antlr4 repo](https://github.com/antlr/antlr4), which will give you both key branches, `master` and `dev`
2. Make sure to `git checkout dev` in your fork so that you are working from the latest development branch
<<<<<<< HEAD
3. Create and work from a branch from `dev` such as `git checkout -b 
   your-branch-name`
4. Install and configure [EditorConfig](http://editorconfig.org/) so your text editor or IDE uses the ANTLR 4 coding style
5. [Build ANTLR 4](doc/building-antlr.md)
6. [Run the ANTLR project unit tests](doc/antlr-project-testing.md)
7. Create a [pull request](https://help.github.com/articles/using-pull-requests/) with your changes and make sure you're comparing the `dev` branch in your fork to the `dev` branch from the `antlr/antlr4` repo:
=======
3. Create and work from a branch from `dev` such as `git checkout -b your-branch-name`
4. Install and configure [EditorConfig](http://editorconfig.org/) so your text editor or IDE uses the ANTLR 4 coding style
5. [Build ANTLR 4](doc/building-antlr.md)
6. [Run the ANTLR project unit tests](doc/antlr-project-testing.md)
7. Create a [pull request](https://help.github.com/articles/using-pull-requests/) with your changes and make sure you're comparing your `dev`-derived branch in your fork to the `dev` branch from the `antlr/antlr4` repo:
>>>>>>> 77cb13b7

<img src="doc/images/PR-on-dev.png" width="600">

**Note:** Each commit requires a "signature", which is simple as using `-s` (not 
`-S`) to the git commit command:

```
git commit -s -m 'This is my commit message'
```

Github's pull request process enforces the sig and gives instructions on how to 
fix any commits that lack the sig. See [Github DCO app](https://github.com/apps/dco) 
for more info.<|MERGE_RESOLUTION|>--- conflicted
+++ resolved
@@ -2,20 +2,11 @@
 
 1. [Fork](https://help.github.com/articles/fork-a-repo) the [antlr/antlr4 repo](https://github.com/antlr/antlr4), which will give you both key branches, `master` and `dev`
 2. Make sure to `git checkout dev` in your fork so that you are working from the latest development branch
-<<<<<<< HEAD
-3. Create and work from a branch from `dev` such as `git checkout -b 
-   your-branch-name`
-4. Install and configure [EditorConfig](http://editorconfig.org/) so your text editor or IDE uses the ANTLR 4 coding style
-5. [Build ANTLR 4](doc/building-antlr.md)
-6. [Run the ANTLR project unit tests](doc/antlr-project-testing.md)
-7. Create a [pull request](https://help.github.com/articles/using-pull-requests/) with your changes and make sure you're comparing the `dev` branch in your fork to the `dev` branch from the `antlr/antlr4` repo:
-=======
 3. Create and work from a branch from `dev` such as `git checkout -b your-branch-name`
 4. Install and configure [EditorConfig](http://editorconfig.org/) so your text editor or IDE uses the ANTLR 4 coding style
 5. [Build ANTLR 4](doc/building-antlr.md)
 6. [Run the ANTLR project unit tests](doc/antlr-project-testing.md)
 7. Create a [pull request](https://help.github.com/articles/using-pull-requests/) with your changes and make sure you're comparing your `dev`-derived branch in your fork to the `dev` branch from the `antlr/antlr4` repo:
->>>>>>> 77cb13b7
 
 <img src="doc/images/PR-on-dev.png" width="600">
 
