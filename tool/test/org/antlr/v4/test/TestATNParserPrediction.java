/*
 * [The "BSD license"]
 *  Copyright (c) 2012 Terence Parr
 *  Copyright (c) 2012 Sam Harwell
 *  All rights reserved.
 *
 *  Redistribution and use in source and binary forms, with or without
 *  modification, are permitted provided that the following conditions
 *  are met:
 *
 *  1. Redistributions of source code must retain the above copyright
 *     notice, this list of conditions and the following disclaimer.
 *  2. Redistributions in binary form must reproduce the above copyright
 *     notice, this list of conditions and the following disclaimer in the
 *     documentation and/or other materials provided with the distribution.
 *  3. The name of the author may not be used to endorse or promote products
 *     derived from this software without specific prior written permission.
 *
 *  THIS SOFTWARE IS PROVIDED BY THE AUTHOR ``AS IS'' AND ANY EXPRESS OR
 *  IMPLIED WARRANTIES, INCLUDING, BUT NOT LIMITED TO, THE IMPLIED WARRANTIES
 *  OF MERCHANTABILITY AND FITNESS FOR A PARTICULAR PURPOSE ARE DISCLAIMED.
 *  IN NO EVENT SHALL THE AUTHOR BE LIABLE FOR ANY DIRECT, INDIRECT,
 *  INCIDENTAL, SPECIAL, EXEMPLARY, OR CONSEQUENTIAL DAMAGES (INCLUDING, BUT
 *  NOT LIMITED TO, PROCUREMENT OF SUBSTITUTE GOODS OR SERVICES; LOSS OF USE,
 *  DATA, OR PROFITS; OR BUSINESS INTERRUPTION) HOWEVER CAUSED AND ON ANY
 *  THEORY OF LIABILITY, WHETHER IN CONTRACT, STRICT LIABILITY, OR TORT
 *  (INCLUDING NEGLIGENCE OR OTHERWISE) ARISING IN ANY WAY OUT OF THE USE OF
 *  THIS SOFTWARE, EVEN IF ADVISED OF THE POSSIBILITY OF SUCH DAMAGE.
 */

package org.antlr.v4.test;

import org.antlr.v4.Tool;
import org.antlr.v4.automata.ParserATNFactory;
import org.antlr.v4.runtime.NoViableAltException;
import org.antlr.v4.runtime.ParserRuleContext;
import org.antlr.v4.runtime.Token;
import org.antlr.v4.runtime.TokenStream;
import org.antlr.v4.runtime.atn.ATN;
import org.antlr.v4.runtime.atn.DecisionState;
import org.antlr.v4.runtime.atn.LexerATNSimulator;
import org.antlr.v4.runtime.atn.ParserATNSimulator;
import org.antlr.v4.runtime.dfa.DFA;
import org.antlr.v4.runtime.misc.IntegerList;
import org.antlr.v4.tool.DOTGenerator;
import org.antlr.v4.tool.Grammar;
import org.antlr.v4.tool.LexerGrammar;
import org.antlr.v4.tool.Rule;
import org.antlr.v4.tool.interp.ParserInterpreter;
import org.junit.Test;

import static org.junit.Assert.*;

	// NOTICE: TOKENS IN LEXER, PARSER MUST BE SAME OR TOKEN TYPE MISMATCH
	// NOTICE: TOKENS IN LEXER, PARSER MUST BE SAME OR TOKEN TYPE MISMATCH
	// NOTICE: TOKENS IN LEXER, PARSER MUST BE SAME OR TOKEN TYPE MISMATCH

public class TestATNParserPrediction extends BaseTest {
	@Test public void testAorB() throws Exception {
		LexerGrammar lg = new LexerGrammar(
			"lexer grammar L;\n" +
			"A : 'a' ;\n" +
			"B : 'b' ;\n" +
			"C : 'c' ;\n");
		Grammar g = new Grammar(
			"parser grammar T;\n"+
			"a : A{;} | B ;");
		int decision = 0;
		checkPredictedAlt(lg, g, decision, "a", 1);
		checkPredictedAlt(lg, g, decision, "b", 2);

		// After matching these inputs for decision, what is DFA after each prediction?
		String[] inputs = {
			"a",
			"b",
			"a"
		};
		String[] dfa = {
			"s0-'a'->:s1=>1\n",

			"s0-'a'->:s1=>1\n" +
			"s0-'b'->:s2=>2\n",

			"s0-'a'->:s1=>1\n" + // don't change after it works
			"s0-'b'->:s2=>2\n",
		};
		checkDFAConstruction(lg, g, decision, inputs, dfa);
	}

	@Test public void testEmptyInput() throws Exception {
		LexerGrammar lg = new LexerGrammar(
			"lexer grammar L;\n" +
			"A : 'a' ;\n" +
			"B : 'b' ;\n" +
			"C : 'c' ;\n");
		Grammar g = new Grammar(
			"parser grammar T;\n"+
			"a : A | ;");
		int decision = 0;
		checkPredictedAlt(lg, g, decision, "a", 1);
		checkPredictedAlt(lg, g, decision, "", 2);

		// After matching these inputs for decision, what is DFA after each prediction?
		String[] inputs = {
			"a",
			"",
		};
		String[] dfa = {
			"s0-'a'->:s1=>1\n",

			"s0-EOF->:s2=>2\n" +
			"s0-'a'->:s1=>1\n",
		};
		checkDFAConstruction(lg, g, decision, inputs, dfa);
	}

	@Test public void testPEGAchillesHeel() throws Exception {
		LexerGrammar lg = new LexerGrammar(
			"lexer grammar L;\n" +
			"A : 'a' ;\n" +
			"B : 'b' ;\n" +
			"C : 'c' ;\n");
		Grammar g = new Grammar(
			"parser grammar T;\n"+
			"a : A | A B ;");
		checkPredictedAlt(lg, g, 0, "a", 1);
		checkPredictedAlt(lg, g, 0, "ab", 2);
		checkPredictedAlt(lg, g, 0, "abc", 2);

		String[] inputs = {
			"a",
			"ab",
			"abc"
		};
		String[] dfa = {
			"s0-'a'->s1\n" +
			"s1-EOF->:s2=>1\n",

			"s0-'a'->s1\n" +
			"s1-EOF->:s2=>1\n" +
			"s1-'b'->:s3=>2\n",

			"s0-'a'->s1\n" +
			"s1-EOF->:s2=>1\n" +
			"s1-'b'->:s3=>2\n"
		};
		checkDFAConstruction(lg, g, 0, inputs, dfa);
	}

	@Test public void testRuleRefxory() throws Exception {
		LexerGrammar lg = new LexerGrammar(
			"lexer grammar L;\n" +
			"A : 'a' ;\n" +
			"B : 'b' ;\n" +
			"C : 'c' ;\n");
		Grammar g = new Grammar(
			"parser grammar T;\n"+
			"a : x | y ;\n" +
			"x : A ;\n" +
			"y : B ;\n");
		int decision = 0;
		checkPredictedAlt(lg, g, decision, "a", 1);
		checkPredictedAlt(lg, g, decision, "b", 2);

		// After matching these inputs for decision, what is DFA after each prediction?
		String[] inputs = {
			"a",
			"b",
			"a"
		};
		String[] dfa = {
			"s0-'a'->:s1=>1\n",

			"s0-'a'->:s1=>1\n" +
			"s0-'b'->:s2=>2\n",

			"s0-'a'->:s1=>1\n" + // don't change after it works
			"s0-'b'->:s2=>2\n",
		};
		checkDFAConstruction(lg, g, decision, inputs, dfa);
	}

	@Test public void testOptionalRuleChasesGlobalFollow() throws Exception {
		LexerGrammar lg = new LexerGrammar(
			"lexer grammar L;\n" +
			"A : 'a' ;\n" +
			"B : 'b' ;\n" +
			"C : 'c' ;\n");
		Grammar g = new Grammar(
			"parser grammar T;\n"+
			"tokens {A,B,C}\n" +
			"a : x B ;\n" +
			"b : x C ;\n" +
			"x : A | ;\n");
		int decision = 0;
		checkPredictedAlt(lg, g, decision, "a", 1);
		checkPredictedAlt(lg, g, decision, "b", 2);
		checkPredictedAlt(lg, g, decision, "c", 2);

		// After matching these inputs for decision, what is DFA after each prediction?
		String[] inputs = {
			"a",
			"b",
			"c",
			"c",
		};
		String[] dfa = {
			"s0-'a'->:s1=>1\n",

			"s0-'a'->:s1=>1\n" +
			"s0-'b'->:s2=>2\n",

			"s0-'a'->:s1=>1\n" +
			"s0-'b'->:s2=>2\n" +
			"s0-'c'->:s3=>2\n",

			"s0-'a'->:s1=>1\n" +
			"s0-'b'->:s2=>2\n" +
			"s0-'c'->:s3=>2\n",
		};
		checkDFAConstruction(lg, g, decision, inputs, dfa);
	}

	@Test public void testLL1Ambig() throws Exception {
		LexerGrammar lg = new LexerGrammar(
			"lexer grammar L;\n" +
			"A : 'a' ;\n" +
			"B : 'b' ;\n" +
			"C : 'c' ;\n");
		Grammar g = new Grammar(
			"parser grammar T;\n"+
			"a : A | A | A B ;");
		int decision = 0;
		checkPredictedAlt(lg, g, decision, "a", 1);
		checkPredictedAlt(lg, g, decision, "ab", 3);

		// After matching these inputs for decision, what is DFA after each prediction?
		String[] inputs = {
			"a",
			"ab",
			"ab"
		};
		String[] dfa = {
			"s0-'a'->s1\n" +
<<<<<<< HEAD
			"s1-EOF->:s2=>1\n",

			"s0-'a'->s1\n" +
			"s1-EOF->:s2=>1\n" +
			"s1-'b'->:s3=>3\n",

			"s0-'a'->s1\n" +
			"s1-EOF->:s2=>1\n" +
=======
			"s1-EOF->:s2^=>1\n",

			"s0-'a'->s1\n" +
			"s1-EOF->:s2^=>1\n" +
			"s1-'b'->:s3=>3\n",

			"s0-'a'->s1\n" +
			"s1-EOF->:s2^=>1\n" +
>>>>>>> ac7cc7da
			"s1-'b'->:s3=>3\n",
		};
		checkDFAConstruction(lg, g, decision, inputs, dfa);
	}

	@Test public void testLL2Ambig() throws Exception {
		LexerGrammar lg = new LexerGrammar(
			"lexer grammar L;\n" +
			"A : 'a' ;\n" +
			"B : 'b' ;\n" +
			"C : 'c' ;\n");
		Grammar g = new Grammar(
			"parser grammar T;\n"+
			"a : A B | A B | A B C ;");
		int decision = 0;
		checkPredictedAlt(lg, g, decision, "ab", 1);
		checkPredictedAlt(lg, g, decision, "abc", 3);

		// After matching these inputs for decision, what is DFA after each prediction?
		String[] inputs = {
			"ab",
			"abc",
			"ab"
		};
		String[] dfa = {
			"s0-'a'->s1\n" +
			"s1-'b'->s2\n" +
<<<<<<< HEAD
			"s2-EOF->:s3=>1\n",

			"s0-'a'->s1\n" +
			"s1-'b'->s2\n" +
			"s2-EOF->:s3=>1\n" +
=======
			"s2-EOF->:s3^=>1\n",

			"s0-'a'->s1\n" +
			"s1-'b'->s2\n" +
			"s2-EOF->:s3^=>1\n" +
>>>>>>> ac7cc7da
			"s2-'c'->:s4=>3\n",

			"s0-'a'->s1\n" +
			"s1-'b'->s2\n" +
<<<<<<< HEAD
			"s2-EOF->:s3=>1\n" +
=======
			"s2-EOF->:s3^=>1\n" +
>>>>>>> ac7cc7da
			"s2-'c'->:s4=>3\n",
		};
		checkDFAConstruction(lg, g, decision, inputs, dfa);
	}

	@Test public void testRecursiveLeftPrefix() throws Exception {
		LexerGrammar lg = new LexerGrammar(
			"lexer grammar L;\n" +
			"A : 'a' ;\n" +
			"B : 'b' ;\n" +
			"C : 'c' ;\n" +
			"LP : '(' ;\n" +
			"RP : ')' ;\n" +
			"INT : '0'..'9'+ ;\n"
		);
		Grammar g = new Grammar(
			"parser grammar T;\n"+
			"tokens {A,B,C,LP,RP,INT}\n" +
			"a : e B | e C ;\n" +
			"e : LP e RP\n" +
			"  | INT\n" +
			"  ;");
		int decision = 0;
		checkPredictedAlt(lg, g, decision, "34b", 1);
		checkPredictedAlt(lg, g, decision, "34c", 2);
		checkPredictedAlt(lg, g, decision, "((34))b", 1);
		checkPredictedAlt(lg, g, decision, "((34))c", 2);

		// After matching these inputs for decision, what is DFA after each prediction?
		String[] inputs = {
			"34b",
			"34c",
			"((34))b",
			"((34))c"
		};
		String[] dfa = {
			"s0-INT->s1\n" +
			"s1-'b'->:s2=>1\n",

			"s0-INT->s1\n" +
			"s1-'b'->:s2=>1\n" +
			"s1-'c'->:s3=>2\n",

			"s0-'('->s4\n" +
			"s0-INT->s1\n" +
			"s1-'b'->:s2=>1\n" +
			"s1-'c'->:s3=>2\n" +
			"s4-'('->s5\n" +
			"s5-INT->s6\n" +
			"s6-')'->s7\n" +
			"s7-')'->s1\n",

			"s0-'('->s4\n" +
			"s0-INT->s1\n" +
			"s1-'b'->:s2=>1\n" +
			"s1-'c'->:s3=>2\n" +
			"s4-'('->s5\n" +
			"s5-INT->s6\n" +
			"s6-')'->s7\n" +
			"s7-')'->s1\n",
		};
		checkDFAConstruction(lg, g, decision, inputs, dfa);
	}

	@Test public void testRecursiveLeftPrefixWithAorABIssue() throws Exception {
		LexerGrammar lg = new LexerGrammar(
			"lexer grammar L;\n" +
			"A : 'a' ;\n" +
			"B : 'b' ;\n" +
			"C : 'c' ;\n" +
			"LP : '(' ;\n" +
			"RP : ')' ;\n" +
			"INT : '0'..'9'+ ;\n"
		);
		Grammar g = new Grammar(
			"parser grammar T;\n"+
			"tokens {A,B,C,LP,RP,INT}\n" +
			"a : e A | e A B ;\n" +
			"e : LP e RP\n" +
			"  | INT\n" +
			"  ;");
		int decision = 0;
		checkPredictedAlt(lg, g, decision, "34a", 1);
		checkPredictedAlt(lg, g, decision, "34ab", 2); // PEG would miss this one!
		checkPredictedAlt(lg, g, decision, "((34))a", 1);
		checkPredictedAlt(lg, g, decision, "((34))ab", 2);

		// After matching these inputs for decision, what is DFA after each prediction?
		String[] inputs = {
			"34a",
			"34ab",
			"((34))a",
			"((34))ab",
		};
		String[] dfa = {
			"s0-INT->s1\n" +
			"s1-'a'->s2\n" +
			"s2-EOF->:s3=>1\n",

			"s0-INT->s1\n" +
			"s1-'a'->s2\n" +
			"s2-EOF->:s3=>1\n" +
			"s2-'b'->:s4=>2\n",

			"s0-'('->s5\n" +
			"s0-INT->s1\n" +
			"s1-'a'->s2\n" +
			"s2-EOF->:s3=>1\n" +
			"s2-'b'->:s4=>2\n" +
			"s5-'('->s6\n" +
			"s6-INT->s7\n" +
			"s7-')'->s8\n" +
			"s8-')'->s1\n",

			"s0-'('->s5\n" +
			"s0-INT->s1\n" +
			"s1-'a'->s2\n" +
			"s2-EOF->:s3=>1\n" +
			"s2-'b'->:s4=>2\n" +
			"s5-'('->s6\n" +
			"s6-INT->s7\n" +
			"s7-')'->s8\n" +
			"s8-')'->s1\n",
		};
		checkDFAConstruction(lg, g, decision, inputs, dfa);
	}

	@Test public void testContinuePrediction() throws Exception {
		// Sam found prev def of ambiguity was too restrictive.
		// E.g., (13, 1, []), (13, 2, []), (12, 2, []) should not
		// be declared ambig since (12, 2, []) can take us to
		// unambig state maybe. keep going.
		LexerGrammar lg = new LexerGrammar(
			"lexer grammar L;\n" +
			"ID : 'a'..'z' ;\n" + // one char
			"SEMI : ';' ;\n"+
			"INT : '0'..'9'+ ;\n"
		);
		Grammar g = new Grammar(
			"parser grammar T;\n"+
			"tokens {ID,SEMI,INT}\n" +
			"a : (ID | ID ID?) SEMI ;");
		int decision = 1;
		checkPredictedAlt(lg, g, decision, "a;", 1);
		checkPredictedAlt(lg, g, decision, "ab;", 2);
	}

	@Test public void testContinuePrediction2() throws Exception {
		// ID is ambig for first two alts, but ID SEMI lets us move forward with alt 3
		LexerGrammar lg = new LexerGrammar(
			"lexer grammar L;\n" +
			"ID : 'a'..'z' ;\n" + // one char
			"SEMI : ';' ;\n"+
			"INT : '0'..'9'+ ;\n"
		);
		Grammar g = new Grammar(
			"parser grammar T;\n"+
			"tokens {ID,SEMI,INT}\n" +
			"a : ID | ID | ID SEMI ;\n");
		int decision = 0;
		checkPredictedAlt(lg, g, decision, "a", 1);
		checkPredictedAlt(lg, g, decision, "a;", 3);
	}

	/** first check that the ATN predicts right alt.
	 *  Then check adaptive prediction.
	 */
	public void checkPredictedAlt(LexerGrammar lg, Grammar g, int decision,
								  String inputString, int expectedAlt)
	{
		Tool.internalOption_ShowATNConfigsInDFA = true;
		ATN lexatn = createATN(lg, true);
		LexerATNSimulator lexInterp = new LexerATNSimulator(lexatn);
		IntegerList types = getTokenTypesViaATN(inputString, lexInterp);
		System.out.println(types);

		semanticProcess(lg);
		g.importVocab(lg);
		semanticProcess(g);

		ParserATNFactory f = new ParserATNFactory(g);
		ATN atn = f.createATN();

		DOTGenerator dot = new DOTGenerator(g);

		Rule r = g.getRule("a");
		if ( r!=null) System.out.println(dot.getDOT(atn.ruleToStartState[r.index]));
		r = g.getRule("b");
		if ( r!=null) System.out.println(dot.getDOT(atn.ruleToStartState[r.index]));
		r = g.getRule("e");
		if ( r!=null) System.out.println(dot.getDOT(atn.ruleToStartState[r.index]));
		r = g.getRule("ifstat");
		if ( r!=null) System.out.println(dot.getDOT(atn.ruleToStartState[r.index]));
		r = g.getRule("block");
		if ( r!=null) System.out.println(dot.getDOT(atn.ruleToStartState[r.index]));

		// Check ATN prediction
//		ParserATNSimulator<Token> interp = new ParserATNSimulator<Token>(atn);
		TokenStream<Token> input = new IntTokenStream(types);
		ParserInterpreter interp = new ParserInterpreter(g, input);
<<<<<<< HEAD
		DecisionState startState = atn.decisionToState.get(decision);
		DFA dfa = new DFA(startState, decision);
		int alt = interp.predictATN(dfa, input, ParserRuleContext.emptyContext(), false);

		System.out.println(dot.getDOT(dfa, false));
=======
		int alt = interp.adaptivePredict(input, decision, ParserRuleContext.EMPTY);
>>>>>>> ac7cc7da

		assertEquals(expectedAlt, alt);

		// Check adaptive prediction
		input.seek(0);
		alt = interp.adaptivePredict(input, decision, null);
		assertEquals(expectedAlt, alt);
		// run 2x; first time creates DFA in atn
		input.seek(0);
		alt = interp.adaptivePredict(input, decision, null);
		assertEquals(expectedAlt, alt);
	}

<<<<<<< HEAD
	public DFA getDFA(LexerGrammar lg, Grammar g, String ruleName,
					  String inputString, ParserRuleContext<Token> ctx)
	{
		Tool.internalOption_ShowATNConfigsInDFA = true;
		ATN lexatn = createATN(lg, true);
		LexerATNSimulator lexInterp = new LexerATNSimulator(lexatn);

		semanticProcess(lg);
		g.importVocab(lg);
		semanticProcess(g);

		ParserATNFactory f = new ParserATNFactory(g);
		ATN atn = f.createATN();

//		DOTGenerator dot = new DOTGenerator(g);
//		System.out.println(dot.getDOT(atn.ruleToStartState.get(g.getRule("a"))));
//		System.out.println(dot.getDOT(atn.ruleToStartState.get(g.getRule("b"))));
//		System.out.println(dot.getDOT(atn.ruleToStartState.get(g.getRule("e"))));

		ParserATNSimulator<Token> interp = new ParserATNSimulator<Token>(atn);
		IntegerList types = getTokenTypesViaATN(inputString, lexInterp);
		System.out.println(types);
		TokenStream<Token> input = new IntTokenStream(types);
		try {
			DecisionState startState = atn.decisionToState.get(0);
			DFA dfa = new DFA(startState);
//			Rule r = g.getRule(ruleName);
			//ATNState startState = atn.ruleToStartState.get(r);
			interp.predictATN(dfa, input, ctx, false);
		}
		catch (NoViableAltException nvae) {
			nvae.printStackTrace(System.err);
		}
		return null;
	}

=======
>>>>>>> ac7cc7da
	public void checkDFAConstruction(LexerGrammar lg, Grammar g, int decision,
									 String[] inputString, String[] dfaString)
	{
//		Tool.internalOption_ShowATNConfigsInDFA = true;
		ATN lexatn = createATN(lg, true);
		LexerATNSimulator lexInterp = new LexerATNSimulator(lexatn);

		semanticProcess(lg);
		g.importVocab(lg);
		semanticProcess(g);

		ParserInterpreter interp = new ParserInterpreter(g, null);
		for (int i=0; i<inputString.length; i++) {
			// Check DFA
			IntegerList types = getTokenTypesViaATN(inputString[i], lexInterp);
			System.out.println(types);
			TokenStream<Token> input = new IntTokenStream(types);
			try {
				interp.adaptivePredict(input, decision, ParserRuleContext.emptyContext());
			}
			catch (NoViableAltException nvae) {
				nvae.printStackTrace(System.err);
			}
			DFA dfa = interp.getATNSimulator().atn.decisionToDFA[decision];
			assertEquals(dfaString[i], dfa.toString(g.getTokenDisplayNames(), g.rules.keySet().toArray(new String[g.rules.size()])));
		}
	}
}<|MERGE_RESOLUTION|>--- conflicted
+++ resolved
@@ -242,7 +242,6 @@
 		};
 		String[] dfa = {
 			"s0-'a'->s1\n" +
-<<<<<<< HEAD
 			"s1-EOF->:s2=>1\n",
 
 			"s0-'a'->s1\n" +
@@ -251,16 +250,6 @@
 
 			"s0-'a'->s1\n" +
 			"s1-EOF->:s2=>1\n" +
-=======
-			"s1-EOF->:s2^=>1\n",
-
-			"s0-'a'->s1\n" +
-			"s1-EOF->:s2^=>1\n" +
-			"s1-'b'->:s3=>3\n",
-
-			"s0-'a'->s1\n" +
-			"s1-EOF->:s2^=>1\n" +
->>>>>>> ac7cc7da
 			"s1-'b'->:s3=>3\n",
 		};
 		checkDFAConstruction(lg, g, decision, inputs, dfa);
@@ -288,28 +277,16 @@
 		String[] dfa = {
 			"s0-'a'->s1\n" +
 			"s1-'b'->s2\n" +
-<<<<<<< HEAD
 			"s2-EOF->:s3=>1\n",
 
 			"s0-'a'->s1\n" +
 			"s1-'b'->s2\n" +
 			"s2-EOF->:s3=>1\n" +
-=======
-			"s2-EOF->:s3^=>1\n",
+			"s2-'c'->:s4=>3\n",
 
 			"s0-'a'->s1\n" +
 			"s1-'b'->s2\n" +
-			"s2-EOF->:s3^=>1\n" +
->>>>>>> ac7cc7da
-			"s2-'c'->:s4=>3\n",
-
-			"s0-'a'->s1\n" +
-			"s1-'b'->s2\n" +
-<<<<<<< HEAD
 			"s2-EOF->:s3=>1\n" +
-=======
-			"s2-EOF->:s3^=>1\n" +
->>>>>>> ac7cc7da
 			"s2-'c'->:s4=>3\n",
 		};
 		checkDFAConstruction(lg, g, decision, inputs, dfa);
@@ -510,15 +487,11 @@
 //		ParserATNSimulator<Token> interp = new ParserATNSimulator<Token>(atn);
 		TokenStream<Token> input = new IntTokenStream(types);
 		ParserInterpreter interp = new ParserInterpreter(g, input);
-<<<<<<< HEAD
 		DecisionState startState = atn.decisionToState.get(decision);
 		DFA dfa = new DFA(startState, decision);
-		int alt = interp.predictATN(dfa, input, ParserRuleContext.emptyContext(), false);
+		int alt = interp.adaptivePredict(input, decision, ParserRuleContext.emptyContext());
 
 		System.out.println(dot.getDOT(dfa, false));
-=======
-		int alt = interp.adaptivePredict(input, decision, ParserRuleContext.EMPTY);
->>>>>>> ac7cc7da
 
 		assertEquals(expectedAlt, alt);
 
@@ -532,45 +505,6 @@
 		assertEquals(expectedAlt, alt);
 	}
 
-<<<<<<< HEAD
-	public DFA getDFA(LexerGrammar lg, Grammar g, String ruleName,
-					  String inputString, ParserRuleContext<Token> ctx)
-	{
-		Tool.internalOption_ShowATNConfigsInDFA = true;
-		ATN lexatn = createATN(lg, true);
-		LexerATNSimulator lexInterp = new LexerATNSimulator(lexatn);
-
-		semanticProcess(lg);
-		g.importVocab(lg);
-		semanticProcess(g);
-
-		ParserATNFactory f = new ParserATNFactory(g);
-		ATN atn = f.createATN();
-
-//		DOTGenerator dot = new DOTGenerator(g);
-//		System.out.println(dot.getDOT(atn.ruleToStartState.get(g.getRule("a"))));
-//		System.out.println(dot.getDOT(atn.ruleToStartState.get(g.getRule("b"))));
-//		System.out.println(dot.getDOT(atn.ruleToStartState.get(g.getRule("e"))));
-
-		ParserATNSimulator<Token> interp = new ParserATNSimulator<Token>(atn);
-		IntegerList types = getTokenTypesViaATN(inputString, lexInterp);
-		System.out.println(types);
-		TokenStream<Token> input = new IntTokenStream(types);
-		try {
-			DecisionState startState = atn.decisionToState.get(0);
-			DFA dfa = new DFA(startState);
-//			Rule r = g.getRule(ruleName);
-			//ATNState startState = atn.ruleToStartState.get(r);
-			interp.predictATN(dfa, input, ctx, false);
-		}
-		catch (NoViableAltException nvae) {
-			nvae.printStackTrace(System.err);
-		}
-		return null;
-	}
-
-=======
->>>>>>> ac7cc7da
 	public void checkDFAConstruction(LexerGrammar lg, Grammar g, int decision,
 									 String[] inputString, String[] dfaString)
 	{
