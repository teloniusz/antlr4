--- conflicted
+++ resolved
@@ -28,7 +28,6 @@
 
 package org.antlr.v4.test;
 
-<<<<<<< HEAD
 import org.antlr.v4.runtime.ANTLRFileStream;
 import org.antlr.v4.runtime.ANTLRInputStream;
 import org.antlr.v4.runtime.BailErrorStrategy;
@@ -36,6 +35,7 @@
 import org.antlr.v4.runtime.CharStream;
 import org.antlr.v4.runtime.CommonTokenStream;
 import org.antlr.v4.runtime.DefaultErrorStrategy;
+import org.antlr.v4.runtime.DiagnosticErrorListener;
 import org.antlr.v4.runtime.Lexer;
 import org.antlr.v4.runtime.Parser;
 import org.antlr.v4.runtime.ParserRuleContext;
@@ -49,15 +49,11 @@
 import org.antlr.v4.runtime.atn.ATNConfigSet;
 import org.antlr.v4.runtime.atn.LexerATNSimulator;
 import org.antlr.v4.runtime.atn.ParserATNSimulator;
+import org.antlr.v4.runtime.atn.SimulatorState;
 import org.antlr.v4.runtime.dfa.DFA;
 import org.antlr.v4.runtime.dfa.DFAState;
+import org.antlr.v4.runtime.misc.IntervalSet;
 import org.antlr.v4.runtime.misc.NotNull;
-=======
-import org.antlr.v4.runtime.*;
-import org.antlr.v4.runtime.atn.*;
-import org.antlr.v4.runtime.dfa.*;
-import org.antlr.v4.runtime.misc.IntervalSet;
->>>>>>> 8d9e6d45
 import org.antlr.v4.runtime.misc.Nullable;
 import org.antlr.v4.runtime.tree.ParseTree;
 import org.antlr.v4.runtime.tree.ParseTreeListener;
@@ -554,11 +550,12 @@
                         if (REUSE_PARSER && sharedParser != null) {
                             sharedParser.setInputStream(tokens);
                         } else {
-<<<<<<< HEAD
 							@SuppressWarnings("unchecked")
 							Parser<Token> parser = parserCtor.newInstance(tokens);
                             sharedParser = parser;
+							sharedParser.removeErrorListeners();
 							sharedParser.addErrorListener(DescriptiveErrorListener.INSTANCE);
+							sharedParser.addErrorListener(new SummarizingDiagnosticErrorListener());
 							if (!ENABLE_PARSER_DFA) {
 								sharedParser.setInterpreter(new NonCachingParserATNSimulator<Token>(sharedParser, sharedParser.getATN()));
 							}
@@ -566,12 +563,6 @@
                             sharedParser.getInterpreter().force_global_context = FORCE_GLOBAL_CONTEXT;
                             sharedParser.getInterpreter().always_try_local_context = TRY_LOCAL_CONTEXT_FIRST;
 							sharedParser.getInterpreter().optimize_unique_closure = OPTIMIZE_UNIQUE_CLOSURE;
-=======
-                            sharedParser = parserCtor.newInstance(tokens);
-							sharedParser.removeErrorListeners();
-							sharedParser.addErrorListener(DescriptiveErrorListener.INSTANCE);
-							sharedParser.addErrorListener(new SummarizingDiagnosticErrorListener());
->>>>>>> 8d9e6d45
                             sharedParser.setBuildParseTree(BUILD_PARSE_TREES);
                             if (!BUILD_PARSE_TREES && BLANK_LISTENER) {
                                 sharedParser.addParseListener(sharedListener);
@@ -618,10 +609,10 @@
 
 	}
 
-	private static class SummarizingDiagnosticErrorListener extends DiagnosticErrorListener {
-
-		@Override
-		public void reportAmbiguity(Parser recognizer, DFA dfa, int startIndex, int stopIndex, IntervalSet ambigAlts, ATNConfigSet configs) {
+	private static class SummarizingDiagnosticErrorListener extends DiagnosticErrorListener<Token> {
+
+		@Override
+		public void reportAmbiguity(Parser<? extends Token> recognizer, DFA dfa, int startIndex, int stopIndex, IntervalSet ambigAlts, ATNConfigSet configs) {
 			if (!REPORT_AMBIGUITIES) {
 				return;
 			}
@@ -630,25 +621,25 @@
 		}
 
 		@Override
-		public void reportAttemptingFullContext(Parser recognizer, DFA dfa, int startIndex, int stopIndex, ATNConfigSet configs) {
+		public <T extends Token> void reportAttemptingFullContext(Parser<T> recognizer, DFA dfa, int startIndex, int stopIndex, SimulatorState<T> initialState) {
 			if (!REPORT_FULL_CONTEXT) {
 				return;
 			}
 
-			super.reportAttemptingFullContext(recognizer, dfa, startIndex, stopIndex, configs);
-		}
-
-		@Override
-		public void reportContextSensitivity(Parser recognizer, DFA dfa, int startIndex, int stopIndex, ATNConfigSet configs) {
+			super.reportAttemptingFullContext(recognizer, dfa, startIndex, stopIndex, initialState);
+		}
+
+		@Override
+		public <T extends Token> void reportContextSensitivity(Parser<T> recognizer, DFA dfa, int startIndex, int stopIndex, SimulatorState<T> acceptState) {
 			if (!REPORT_CONTEXT_SENSITIVITY) {
 				return;
 			}
 
-			super.reportContextSensitivity(recognizer, dfa, startIndex, stopIndex, configs);
-		}
-
-		@Override
-		protected String getDecisionDescription(Parser recognizer, int decision) {
+			super.reportContextSensitivity(recognizer, dfa, startIndex, stopIndex, acceptState);
+		}
+
+		@Override
+		protected <T extends Token> String getDecisionDescription(Parser<T> recognizer, int decision) {
 			String format = "%d(%s)";
 			String ruleName = recognizer.getRuleNames()[recognizer.getATN().decisionToState.get(decision).ruleIndex];
 			return String.format(format, decision, ruleName);
@@ -656,36 +647,7 @@
 
 		@Override
 		protected String getConfigSetDescription(ATNConfigSet configs) {
-			StringBuilder buf = new StringBuilder();
-			buf.append('[');
-			boolean first = false;
-			for (ATNConfig config : configs) {
-				if (!first) {
-					buf.append(',');
-				}
-				first = false;
-				buf.append('(');
-				buf.append(config.state);
-				buf.append(",");
-				buf.append(config.alt);
-
-				// do not show context here!
-
-				if ( config.semanticContext!=null && config.semanticContext != SemanticContext.NONE ) {
-					buf.append(",");
-					buf.append(config.semanticContext);
-				}
-				if ( config.reachesIntoOuterContext>0 ) {
-					buf.append(",up=").append(config.reachesIntoOuterContext);
-				}
-				buf.append(')');
-			}
-			buf.append(']');
-			if ( configs.hasSemanticContext ) buf.append(",hasSemanticContext="+configs.hasSemanticContext);
-			if ( configs.uniqueAlt!=ATN.INVALID_ALT_NUMBER ) buf.append(",uniqueAlt="+configs.uniqueAlt);
-			if ( configs.conflictingAlts!=null ) buf.append(",conflictingAlts="+configs.conflictingAlts);
-			if ( configs.dipsIntoOuterContext ) buf.append(",dipsIntoOuterContext");
-			return buf.toString();
+			return configs.toString(false);
 		}
 
 	}
