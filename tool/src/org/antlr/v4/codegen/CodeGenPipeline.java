/*
 * [The "BSD license"]
 *  Copyright (c) 2012 Terence Parr
 *  Copyright (c) 2012 Sam Harwell
 *  All rights reserved.
 *
 *  Redistribution and use in source and binary forms, with or without
 *  modification, are permitted provided that the following conditions
 *  are met:
 *
 *  1. Redistributions of source code must retain the above copyright
 *     notice, this list of conditions and the following disclaimer.
 *  2. Redistributions in binary form must reproduce the above copyright
 *     notice, this list of conditions and the following disclaimer in the
 *     documentation and/or other materials provided with the distribution.
 *  3. The name of the author may not be used to endorse or promote products
 *     derived from this software without specific prior written permission.
 *
 *  THIS SOFTWARE IS PROVIDED BY THE AUTHOR ``AS IS'' AND ANY EXPRESS OR
 *  IMPLIED WARRANTIES, INCLUDING, BUT NOT LIMITED TO, THE IMPLIED WARRANTIES
 *  OF MERCHANTABILITY AND FITNESS FOR A PARTICULAR PURPOSE ARE DISCLAIMED.
 *  IN NO EVENT SHALL THE AUTHOR BE LIABLE FOR ANY DIRECT, INDIRECT,
 *  INCIDENTAL, SPECIAL, EXEMPLARY, OR CONSEQUENTIAL DAMAGES (INCLUDING, BUT
 *  NOT LIMITED TO, PROCUREMENT OF SUBSTITUTE GOODS OR SERVICES; LOSS OF USE,
 *  DATA, OR PROFITS; OR BUSINESS INTERRUPTION) HOWEVER CAUSED AND ON ANY
 *  THEORY OF LIABILITY, WHETHER IN CONTRACT, STRICT LIABILITY, OR TORT
 *  (INCLUDING NEGLIGENCE OR OTHERWISE) ARISING IN ANY WAY OUT OF THE USE OF
 *  THIS SOFTWARE, EVEN IF ADVISED OF THE POSSIBILITY OF SUCH DAMAGE.
 */

package org.antlr.v4.codegen;

import org.antlr.v4.parse.ANTLRParser;
import org.antlr.v4.runtime.misc.IntervalSet;
import org.antlr.v4.tool.ErrorType;
import org.antlr.v4.tool.Grammar;
import org.antlr.v4.tool.ast.GrammarAST;
import org.stringtemplate.v4.ST;
import org.stringtemplate.v4.gui.STViz;

import java.util.List;

public class CodeGenPipeline {
	Grammar g;

	public CodeGenPipeline(Grammar g) {
		this.g = g;
	}

	public void process() {
<<<<<<< HEAD
		CodeGenerator gen = new CodeGenerator(g);
		Target target = gen.getTarget();
		if (target == null) {
			return;
		}
=======
		if ( !CodeGenerator.targetExists(g.getOptionString("language")) ) return;
>>>>>>> 07b7a4b3

		CodeGenerator gen = new CodeGenerator(g);
		IntervalSet idTypes = new IntervalSet();
		idTypes.add(ANTLRParser.ID);
		idTypes.add(ANTLRParser.RULE_REF);
		idTypes.add(ANTLRParser.TOKEN_REF);
		List<GrammarAST> idNodes = g.ast.getNodesWithType(idTypes);
		for (GrammarAST idNode : idNodes) {
			if ( target.grammarSymbolCausesIssueInGeneratedCode(idNode) ) {
				g.tool.errMgr.grammarError(ErrorType.USE_OF_BAD_WORD,
										   g.fileName, idNode.getToken(),
										   idNode.getText());
			}
		}

		if ( g.isLexer() ) {
			ST lexer = gen.generateLexer();
			writeRecognizer(lexer, gen);
		}
		else {
			ST parser = gen.generateParser();
			writeRecognizer(parser, gen);
			if ( g.tool.gen_listener ) {
				gen.writeListener(gen.generateListener());
<<<<<<< HEAD
				if (target.wantsBaseListener())
=======
				if (gen.getTarget().wantsBaseListener()) {
>>>>>>> 07b7a4b3
					gen.writeBaseListener(gen.generateBaseListener());
				}
			}
			if ( g.tool.gen_visitor ) {
				gen.writeVisitor(gen.generateVisitor());
<<<<<<< HEAD
				if (target.wantsBaseVisitor())
=======
				if (gen.getTarget().wantsBaseVisitor()) {
>>>>>>> 07b7a4b3
					gen.writeBaseVisitor(gen.generateBaseVisitor());
				}
			}
			gen.writeHeaderFile();
		}
		gen.writeVocabFile();
	}

	protected void writeRecognizer(ST template, CodeGenerator gen) {
		if ( g.tool.launch_ST_inspector ) {
			STViz viz = template.inspect();
			if (g.tool.ST_inspector_wait_for_close) {
				try {
					viz.waitForClose();
				}
				catch (InterruptedException ex) {
					g.tool.errMgr.toolError(ErrorType.INTERNAL_ERROR, ex);
				}
			}
		}

		gen.writeRecognizer(template);
	}
}<|MERGE_RESOLUTION|>--- conflicted
+++ resolved
@@ -48,17 +48,12 @@
 	}
 
 	public void process() {
-<<<<<<< HEAD
 		CodeGenerator gen = new CodeGenerator(g);
 		Target target = gen.getTarget();
 		if (target == null) {
 			return;
 		}
-=======
-		if ( !CodeGenerator.targetExists(g.getOptionString("language")) ) return;
->>>>>>> 07b7a4b3
 
-		CodeGenerator gen = new CodeGenerator(g);
 		IntervalSet idTypes = new IntervalSet();
 		idTypes.add(ANTLRParser.ID);
 		idTypes.add(ANTLRParser.RULE_REF);
@@ -81,21 +76,13 @@
 			writeRecognizer(parser, gen);
 			if ( g.tool.gen_listener ) {
 				gen.writeListener(gen.generateListener());
-<<<<<<< HEAD
-				if (target.wantsBaseListener())
-=======
-				if (gen.getTarget().wantsBaseListener()) {
->>>>>>> 07b7a4b3
+				if (target.wantsBaseListener()) {
 					gen.writeBaseListener(gen.generateBaseListener());
 				}
 			}
 			if ( g.tool.gen_visitor ) {
 				gen.writeVisitor(gen.generateVisitor());
-<<<<<<< HEAD
-				if (target.wantsBaseVisitor())
-=======
-				if (gen.getTarget().wantsBaseVisitor()) {
->>>>>>> 07b7a4b3
+				if (target.wantsBaseVisitor()) {
 					gen.writeBaseVisitor(gen.generateBaseVisitor());
 				}
 			}
