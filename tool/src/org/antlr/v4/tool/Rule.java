--- conflicted
+++ resolved
@@ -59,18 +59,7 @@
             add(new Attribute("ctx"));
         }};
 
-<<<<<<< HEAD
-    public static AttributeDict predefinedLexerRulePropertiesDict =
-        new AttributeDict(AttributeDict.DictType.PREDEFINED_LEXER_RULE) {{
-            add(new Attribute("text"));
-            add(new Attribute("type"));
-			add(new Attribute("channel"));
-			add(new Attribute("mode"));
-        }};
-
 	@SuppressWarnings("serial")
-=======
->>>>>>> 332c9f44
 	public static Set<String> validLexerCommands = new HashSet<String>() {{
 		// CALLS
 		add("mode");
