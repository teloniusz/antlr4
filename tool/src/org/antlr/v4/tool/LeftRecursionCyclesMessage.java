--- conflicted
+++ resolved
@@ -33,15 +33,9 @@
 import java.util.Collection;
 
 public class LeftRecursionCyclesMessage extends ANTLRMessage {
-<<<<<<< HEAD
-	public Collection<? extends Collection<? extends Rule>> cycles;
-
-	public LeftRecursionCyclesMessage(String fileName, Collection<? extends Collection<? extends Rule>> cycles) {
-=======
 	public Collection<? extends Collection<Rule>> cycles;
 
 	public LeftRecursionCyclesMessage(String fileName, Collection<? extends Collection<Rule>> cycles) {
->>>>>>> bca2589b
 		super(ErrorType.LEFT_RECURSION_CYCLES, cycles);
 		this.cycles = cycles;
 		this.fileName = fileName;
