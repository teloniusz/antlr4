--- conflicted
+++ resolved
@@ -88,20 +88,11 @@
 		List<Tuple3<Integer,AltAST,String>> labels = new ArrayList<Tuple3<Integer,AltAST,String>>();
 		List<Tuple3<Integer,AltAST,String>> normalAltLabels = super.getAltLabels();
 		if ( normalAltLabels!=null ) labels.addAll(normalAltLabels);
-<<<<<<< HEAD
-		for (int i = 0; i < recPrimaryAlts.size(); i++) {
-			LeftRecursiveRuleAltInfo altInfo = recPrimaryAlts.get(i);
-			if ( altInfo.altLabel!=null ) {
-				labels.add(Tuple.create(altInfo.altNum,
-															 altInfo.originalAltAST,
-															 altInfo.altLabel));
-=======
 		for (LeftRecursiveRuleAltInfo altInfo : recPrimaryAlts) {
 			if (altInfo.altLabel != null) {
-				labels.add(new Triple<Integer, AltAST, String>(altInfo.altNum,
+				labels.add(Tuple.create(altInfo.altNum,
 															   altInfo.originalAltAST,
 															   altInfo.altLabel));
->>>>>>> 80f7c35a
 			}
 		}
 		for (int i = 0; i < recOpAlts.size(); i++) {
