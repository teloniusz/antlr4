--- conflicted
+++ resolved
@@ -86,25 +86,15 @@
 		atnSimulator = new ParserATNSimulator<Token>(new DummyParser(g, input), g.atn);
 	}
 
-<<<<<<< HEAD
-	public int predictATN(@NotNull DFA dfa, @NotNull SymbolStream<Token> input,
+	public int predictATN(@NotNull DFA dfa, @NotNull TokenStream<Token> input,
 						  @Nullable ParserRuleContext<Token> outerContext,
-=======
-	public int predictATN(@NotNull DFA dfa, @NotNull TokenStream input,
-						  @Nullable ParserRuleContext outerContext,
->>>>>>> bf9c7c3a
 						  boolean useContext)
 	{
 		return atnSimulator.predictATN(dfa, input, outerContext, useContext);
 	}
 
-<<<<<<< HEAD
-	public int adaptivePredict(@NotNull SymbolStream<Token> input, int decision,
+	public int adaptivePredict(@NotNull TokenStream<Token> input, int decision,
 							   @Nullable ParserRuleContext<Token> outerContext)
-=======
-	public int adaptivePredict(@NotNull TokenStream input, int decision,
-							   @Nullable ParserRuleContext outerContext)
->>>>>>> bf9c7c3a
 	{
 		return atnSimulator.adaptivePredict(input, decision, outerContext);
 	}
