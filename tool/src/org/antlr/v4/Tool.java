--- conflicted
+++ resolved
@@ -136,14 +136,9 @@
 		new Option("warnings_are_errors",         "-Werror", "treat warnings as errors"),
 		new Option("launch_ST_inspector",         "-XdbgST", "launch StringTemplate visualizer on generated code"),
 		new Option("ST_inspector_wait_for_close", "-XdbgSTWait", "wait for STViz to close before continuing"),
-<<<<<<< HEAD
 		new Option("force_atn",                   "-Xforce-atn", "use the ATN simulator for all predictions"),
 		new Option("log",                         "-Xlog", "dump lots of logging info to antlr-timestamp.log"),
-=======
-        new Option("force_atn",			"-Xforce-atn", "use the ATN simulator for all predictions"),
-	    new Option("log",   			"-Xlog", "dump lots of logging info to antlr-timestamp.log"),
-	    new Option("exact_output_dir",  "-Xexact-output-dir", "all output goes into -o dir regardless of paths/package"),
->>>>>>> b4c34da1
+	    new Option("exact_output_dir",            "-Xexact-output-dir", "all output goes into -o dir regardless of paths/package"),
 	};
 
 	// helper vars for option management
