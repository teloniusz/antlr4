/*
 * [The "BSD license"]
 *  Copyright (c) 2012 Terence Parr
 *  Copyright (c) 2012 Sam Harwell
 *  All rights reserved.
 *
 *  Redistribution and use in source and binary forms, with or without
 *  modification, are permitted provided that the following conditions
 *  are met:
 *
 *  1. Redistributions of source code must retain the above copyright
 *     notice, this list of conditions and the following disclaimer.
 *  2. Redistributions in binary form must reproduce the above copyright
 *     notice, this list of conditions and the following disclaimer in the
 *     documentation and/or other materials provided with the distribution.
 *  3. The name of the author may not be used to endorse or promote products
 *     derived from this software without specific prior written permission.
 *
 *  THIS SOFTWARE IS PROVIDED BY THE AUTHOR ``AS IS'' AND ANY EXPRESS OR
 *  IMPLIED WARRANTIES, INCLUDING, BUT NOT LIMITED TO, THE IMPLIED WARRANTIES
 *  OF MERCHANTABILITY AND FITNESS FOR A PARTICULAR PURPOSE ARE DISCLAIMED.
 *  IN NO EVENT SHALL THE AUTHOR BE LIABLE FOR ANY DIRECT, INDIRECT,
 *  INCIDENTAL, SPECIAL, EXEMPLARY, OR CONSEQUENTIAL DAMAGES (INCLUDING, BUT
 *  NOT LIMITED TO, PROCUREMENT OF SUBSTITUTE GOODS OR SERVICES; LOSS OF USE,
 *  DATA, OR PROFITS; OR BUSINESS INTERRUPTION) HOWEVER CAUSED AND ON ANY
 *  THEORY OF LIABILITY, WHETHER IN CONTRACT, STRICT LIABILITY, OR TORT
 *  (INCLUDING NEGLIGENCE OR OTHERWISE) ARISING IN ANY WAY OUT OF THE USE OF
 *  THIS SOFTWARE, EVEN IF ADVISED OF THE POSSIBILITY OF SUCH DAMAGE.
 */

package org.antlr.v4;

import org.antlr.runtime.ANTLRFileStream;
import org.antlr.runtime.ANTLRStringStream;
import org.antlr.runtime.CharStream;
import org.antlr.runtime.CommonTokenStream;
import org.antlr.runtime.ParserRuleReturnScope;
import org.antlr.runtime.RecognitionException;
import org.antlr.v4.analysis.AnalysisPipeline;
import org.antlr.v4.automata.ATNFactory;
import org.antlr.v4.automata.LexerATNFactory;
import org.antlr.v4.automata.ParserATNFactory;
import org.antlr.v4.codegen.CodeGenPipeline;
import org.antlr.v4.misc.Graph;
import org.antlr.v4.parse.ANTLRParser;
import org.antlr.v4.parse.GrammarASTAdaptor;
import org.antlr.v4.parse.GrammarTreeVisitor;
import org.antlr.v4.parse.ToolANTLRLexer;
import org.antlr.v4.parse.ToolANTLRParser;
import org.antlr.v4.parse.v3TreeGrammarException;
import org.antlr.v4.runtime.misc.LogManager;
import org.antlr.v4.runtime.misc.Nullable;
import org.antlr.v4.semantics.SemanticPipeline;
import org.antlr.v4.tool.ANTLRMessage;
import org.antlr.v4.tool.ANTLRToolListener;
import org.antlr.v4.tool.BuildDependencyGenerator;
import org.antlr.v4.tool.DOTGenerator;
import org.antlr.v4.tool.DefaultToolListener;
import org.antlr.v4.tool.ErrorManager;
import org.antlr.v4.tool.ErrorType;
import org.antlr.v4.tool.Grammar;
import org.antlr.v4.tool.GrammarTransformPipeline;
import org.antlr.v4.tool.LexerGrammar;
import org.antlr.v4.tool.Rule;
import org.antlr.v4.tool.ast.ActionAST;
import org.antlr.v4.tool.ast.GrammarAST;
import org.antlr.v4.tool.ast.GrammarASTErrorNode;
import org.antlr.v4.tool.ast.GrammarRootAST;
import org.antlr.v4.tool.ast.RuleAST;
import org.antlr.v4.tool.ast.TerminalAST;
import org.stringtemplate.v4.STGroup;

import java.io.BufferedWriter;
import java.io.File;
import java.io.FileOutputStream;
import java.io.IOException;
import java.io.OutputStreamWriter;
import java.io.StringWriter;
import java.io.Writer;
import java.lang.reflect.Field;
import java.util.ArrayList;
import java.util.Arrays;
import java.util.Collections;
import java.util.HashMap;
import java.util.List;
import java.util.Map;
import java.util.concurrent.CopyOnWriteArrayList;

public class Tool {
<<<<<<< HEAD
	public static final String VERSION;
	static {
		String version = Tool.class.getPackage().getImplementationVersion();
		VERSION = version != null ? version : "4.x";
	}
=======
	public static final String VERSION = "4.3";
>>>>>>> 633d4e2e

	public static final String GRAMMAR_EXTENSION = ".g4";
	public static final String LEGACY_GRAMMAR_EXTENSION = ".g";

	public static final List<String> ALL_GRAMMAR_EXTENSIONS =
		Collections.unmodifiableList(Arrays.asList(GRAMMAR_EXTENSION, LEGACY_GRAMMAR_EXTENSION));

	public static enum OptionArgType { NONE, STRING } // NONE implies boolean
	public static class Option {
		String fieldName;
		String name;
		OptionArgType argType;
		String description;

		public Option(String fieldName, String name, String description) {
			this(fieldName, name, OptionArgType.NONE, description);
		}

		public Option(String fieldName, String name, OptionArgType argType, String description) {
			this.fieldName = fieldName;
			this.name = name;
			this.argType = argType;
			this.description = description;
		}
	}

	// fields set by option manager

	public File inputDirectory;
	public String outputDirectory;
	public String libDirectory;
	public boolean generate_ATN_dot = false;
	public String grammarEncoding = null; // use default locale's encoding
	public String msgFormat = "antlr";
	public boolean launch_ST_inspector = false;
	public boolean ST_inspector_wait_for_close = false;
    public boolean force_atn = false;
    public boolean log = false;
	public boolean gen_listener = true;
	public boolean gen_visitor = false;
	public boolean gen_dependencies = false;
	public String genPackage = null;
	public Map<String, String> grammarOptions = null;
	public boolean warnings_are_errors = false;
	public boolean longMessages = false;

    public static Option[] optionDefs = {
        new Option("outputDirectory",	"-o", OptionArgType.STRING, "specify output directory where all output is generated"),
        new Option("libDirectory",		"-lib", OptionArgType.STRING, "specify location of grammars, tokens files"),
        new Option("generate_ATN_dot",	"-atn", "generate rule augmented transition network diagrams"),
		new Option("grammarEncoding",	"-encoding", OptionArgType.STRING, "specify grammar file encoding; e.g., euc-jp"),
		new Option("msgFormat",			"-message-format", OptionArgType.STRING, "specify output style for messages in antlr, gnu, vs2005"),
		new Option("longMessages",		"-long-messages", "show exception details when available for errors and warnings"),
		new Option("gen_listener",		"-listener", "generate parse tree listener (default)"),
		new Option("gen_listener",		"-no-listener", "don't generate parse tree listener"),
		new Option("gen_visitor",		"-visitor", "generate parse tree visitor"),
		new Option("gen_visitor",		"-no-visitor", "don't generate parse tree visitor (default)"),
		new Option("genPackage",		"-package", OptionArgType.STRING, "specify a package/namespace for the generated code"),
		new Option("gen_dependencies",	"-depend", "generate file dependencies"),
		new Option("",					"-D<option>=value", "set/override a grammar-level option"),
		new Option("warnings_are_errors", "-Werror", "treat warnings as errors"),
        new Option("launch_ST_inspector", "-XdbgST", "launch StringTemplate visualizer on generated code"),
		new Option("ST_inspector_wait_for_close", "-XdbgSTWait", "wait for STViz to close before continuing"),
        new Option("force_atn",			"-Xforce-atn", "use the ATN simulator for all predictions"),
		new Option("log",   			"-Xlog", "dump lots of logging info to antlr-timestamp.log"),
	};

	// helper vars for option management
	protected boolean haveOutputDir = false;
	protected boolean return_dont_exit = false;

    // The internal options are for my use on the command line during dev
    public static boolean internalOption_PrintGrammarTree = false;
    public static boolean internalOption_ShowATNConfigsInDFA = false;


	public final String[] args;

	protected List<String> grammarFiles = new ArrayList<String>();

	public ErrorManager errMgr;
    public LogManager logMgr = new LogManager();

	List<ANTLRToolListener> listeners = new CopyOnWriteArrayList<ANTLRToolListener>();

	/** Track separately so if someone adds a listener, it's the only one
	 *  instead of it and the default stderr listener.
	 */
	DefaultToolListener defaultListener = new DefaultToolListener(this);

	public static void main(String[] args) {
        Tool antlr = new Tool(args);
        if ( args.length == 0 ) { antlr.help(); antlr.exit(0); }

        try {
            antlr.processGrammarsOnCommandLine();
        }
        finally {
            if ( antlr.log ) {
                try {
                    String logname = antlr.logMgr.save();
                    System.out.println("wrote "+logname);
                }
                catch (IOException ioe) {
                    antlr.errMgr.toolError(ErrorType.INTERNAL_ERROR, ioe);
                }
            }
        }
		if ( antlr.return_dont_exit ) return;

		if (antlr.errMgr.getNumErrors() > 0) {
			antlr.exit(1);
		}
		antlr.exit(0);
	}

	public Tool() { this(null); }

	public Tool(String[] args) {
		this.args = args;
		errMgr = new ErrorManager(this);
		errMgr.setFormat(msgFormat);
		handleArgs();
	}

	protected void handleArgs() {
		int i=0;
		while ( args!=null && i<args.length ) {
			String arg = args[i];
			i++;
			if ( arg.startsWith("-D") ) { // -Dlanguage=Java syntax
				handleOptionSetArg(arg);
				continue;
			}
			if ( arg.charAt(0)!='-' ) { // file name
				if ( !grammarFiles.contains(arg) ) grammarFiles.add(arg);
				continue;
			}
			boolean found = false;
			for (Option o : optionDefs) {
				if ( arg.equals(o.name) ) {
					found = true;
					String argValue = null;
					if ( o.argType==OptionArgType.STRING ) {
						argValue = args[i];
						i++;
					}
					// use reflection to set field
					Class<? extends Tool> c = this.getClass();
					try {
						Field f = c.getField(o.fieldName);
						if ( argValue==null ) {
							if ( arg.startsWith("-no-") ) f.setBoolean(this, false);
							else f.setBoolean(this, true);
						}
						else f.set(this, argValue);
					}
					catch (Exception e) {
						errMgr.toolError(ErrorType.INTERNAL_ERROR, "can't access field "+o.fieldName);
					}
				}
			}
			if ( !found ) {
				errMgr.toolError(ErrorType.INVALID_CMDLINE_ARG, arg);
			}
		}
		if ( outputDirectory!=null ) {
			if (outputDirectory.endsWith("/") ||
				outputDirectory.endsWith("\\")) {
				outputDirectory =
					outputDirectory.substring(0, outputDirectory.length() - 1);
			}
			File outDir = new File(outputDirectory);
			haveOutputDir = true;
			if (outDir.exists() && !outDir.isDirectory()) {
				errMgr.toolError(ErrorType.OUTPUT_DIR_IS_FILE, outputDirectory);
				libDirectory = ".";
			}
		}
		else {
			outputDirectory = ".";
		}
		if ( libDirectory!=null ) {
			if (libDirectory.endsWith("/") ||
				libDirectory.endsWith("\\")) {
				libDirectory = libDirectory.substring(0, libDirectory.length() - 1);
			}
			File outDir = new File(libDirectory);
			if (!outDir.exists()) {
				errMgr.toolError(ErrorType.DIR_NOT_FOUND, libDirectory);
				libDirectory = ".";
			}
		}
		else {
			libDirectory = ".";
		}
		if ( launch_ST_inspector ) {
			STGroup.trackCreationEvents = true;
			return_dont_exit = true;
		}
	}

	protected void handleOptionSetArg(String arg) {
		int eq = arg.indexOf('=');
		if ( eq>0 && arg.length()>3 ) {
			String option = arg.substring("-D".length(), eq);
			String value = arg.substring(eq+1);
			if ( value.length()==0 ) {
				errMgr.toolError(ErrorType.BAD_OPTION_SET_SYNTAX, arg);
				return;
			}
			if ( Grammar.parserOptions.contains(option) ||
				 Grammar.lexerOptions.contains(option) )
			{
				if ( grammarOptions==null ) grammarOptions = new HashMap<String, String>();
				grammarOptions.put(option, value);
			}
			else {
				errMgr.grammarError(ErrorType.ILLEGAL_OPTION,
									null,
									null,
									option);
			}
		}
		else {
			errMgr.toolError(ErrorType.BAD_OPTION_SET_SYNTAX, arg);
		}
	}

	public void processGrammarsOnCommandLine() {
		List<GrammarRootAST> sortedGrammars = sortGrammarByTokenVocab(grammarFiles);

		for (GrammarRootAST t : sortedGrammars) {
			final Grammar g = createGrammar(t);
			g.fileName = t.fileName;
			if ( gen_dependencies ) {
				BuildDependencyGenerator dep =
					new BuildDependencyGenerator(this, g);
				/*
					List outputFiles = dep.getGeneratedFileList();
					List dependents = dep.getDependenciesFileList();
					System.out.println("output: "+outputFiles);
					System.out.println("dependents: "+dependents);
					 */
				System.out.println(dep.getDependencies().render());

			}
			else if (errMgr.getNumErrors() == 0) {
				process(g, true);
			}
		}
	}

	/** To process a grammar, we load all of its imported grammars into
		subordinate grammar objects. Then we merge the imported rules
		into the root grammar. If a root grammar is a combined grammar,
		we have to extract the implicit lexer. Once all this is done, we
		process the lexer first, if present, and then the parser grammar
	 */
	public void process(Grammar g, boolean gencode) {
		g.loadImportedGrammars();

		GrammarTransformPipeline transform = new GrammarTransformPipeline(g, this);
		transform.process();

		LexerGrammar lexerg;
		GrammarRootAST lexerAST;
		if ( g.ast!=null && g.ast.grammarType== ANTLRParser.COMBINED &&
			 !g.ast.hasErrors )
		{
			lexerAST = transform.extractImplicitLexer(g); // alters g.ast
			if ( lexerAST!=null ) {
				if (grammarOptions != null) {
					lexerAST.cmdLineOptions = grammarOptions;
				}

				lexerg = new LexerGrammar(this, lexerAST);
				lexerg.fileName = g.fileName;
				lexerg.originalGrammar = g;
				g.implicitLexer = lexerg;
				lexerg.implicitLexerOwner = g;
				processNonCombinedGrammar(lexerg, gencode);
//				System.out.println("lexer tokens="+lexerg.tokenNameToTypeMap);
//				System.out.println("lexer strings="+lexerg.stringLiteralToTypeMap);
			}
		}
		if ( g.implicitLexer!=null ) g.importVocab(g.implicitLexer);
//		System.out.println("tokens="+g.tokenNameToTypeMap);
//		System.out.println("strings="+g.stringLiteralToTypeMap);
		processNonCombinedGrammar(g, gencode);
	}

	public void processNonCombinedGrammar(Grammar g, boolean gencode) {
		if ( g.ast==null || g.ast.hasErrors ) return;
		if ( internalOption_PrintGrammarTree ) System.out.println(g.ast.toStringTree());

		boolean ruleFail = checkForRuleIssues(g);
		if ( ruleFail ) return;

		int prevErrors = errMgr.getNumErrors();
		// MAKE SURE GRAMMAR IS SEMANTICALLY CORRECT (FILL IN GRAMMAR OBJECT)
		SemanticPipeline sem = new SemanticPipeline(g);
		sem.process();

		if ( errMgr.getNumErrors()>prevErrors ) return;

		// BUILD ATN FROM AST
		ATNFactory factory;
		if ( g.isLexer() ) factory = new LexerATNFactory((LexerGrammar)g);
		else factory = new ParserATNFactory(g);
		g.atn = factory.createATN();

		if ( generate_ATN_dot ) generateATNs(g);

		// PERFORM GRAMMAR ANALYSIS ON ATN: BUILD DECISION DFAs
		AnalysisPipeline anal = new AnalysisPipeline(g);
		anal.process();

		//if ( generate_DFA_dot ) generateDFAs(g);

		if ( g.tool.getNumErrors()>prevErrors ) return;

		// GENERATE CODE
		if ( gencode ) {
			CodeGenPipeline gen = new CodeGenPipeline(g);
			gen.process();
		}
	}

	/**
	 * Important enough to avoid multiple definitions that we do very early,
	 * right after AST construction. Also check for undefined rules in
	 * parser/lexer to avoid exceptions later. Return true if we find multiple
	 * definitions of the same rule or a reference to an undefined rule.
	 */
	public boolean checkForRuleIssues(final Grammar g) {
		// check for redefined rules
		GrammarAST RULES = (GrammarAST)g.ast.getFirstChildWithType(ANTLRParser.RULES);
		List<GrammarAST> rules = new ArrayList<GrammarAST>(RULES.getAllChildrenWithType(ANTLRParser.RULE));
		for (GrammarAST mode : g.ast.getAllChildrenWithType(ANTLRParser.MODE)) {
			rules.addAll(mode.getAllChildrenWithType(ANTLRParser.RULE));
		}

		boolean redefinition = false;
		final Map<String, RuleAST> ruleToAST = new HashMap<String, RuleAST>();
		for (GrammarAST r : rules) {
			RuleAST ruleAST = (RuleAST)r;
			GrammarAST ID = (GrammarAST)ruleAST.getChild(0);
			String ruleName = ID.getText();
			RuleAST prev = ruleToAST.get(ruleName);
			if ( prev !=null ) {
				GrammarAST prevChild = (GrammarAST)prev.getChild(0);
				g.tool.errMgr.grammarError(ErrorType.RULE_REDEFINITION,
										   g.fileName,
										   ID.getToken(),
										   ruleName,
										   prevChild.getToken().getLine());
				redefinition = true;
				continue;
			}
			ruleToAST.put(ruleName, ruleAST);
		}

		// check for undefined rules
		class UndefChecker extends GrammarTreeVisitor {
			public boolean undefined = false;
			@Override
			public void tokenRef(TerminalAST ref) {
				if ("EOF".equals(ref.getText())) {
					// this is a special predefined reference
					return;
				}

				if ( g.isLexer() ) ruleRef(ref, null);
			}

			@Override
			public void ruleRef(GrammarAST ref, ActionAST arg) {
				RuleAST ruleAST = ruleToAST.get(ref.getText());
				if ( ruleAST==null ) {
					undefined = true;
					errMgr.grammarError(ErrorType.UNDEFINED_RULE_REF,
										g.fileName, ref.token, ref.getText());
				}
			}
		}

		UndefChecker chk = new UndefChecker();
		chk.visitGrammar(g.ast);

		return redefinition || chk.undefined;
	}

	public List<GrammarRootAST> sortGrammarByTokenVocab(List<String> fileNames) {
//		System.out.println(fileNames);
		Graph<String> g = new Graph<String>();
		List<GrammarRootAST> roots = new ArrayList<GrammarRootAST>();
		for (String fileName : fileNames) {
			GrammarAST t = parseGrammar(fileName);
			if ( t==null || t instanceof GrammarASTErrorNode) continue; // came back as error node
			if ( ((GrammarRootAST)t).hasErrors ) continue;
			GrammarRootAST root = (GrammarRootAST)t;
			roots.add(root);
			root.fileName = fileName;
			String grammarName = root.getChild(0).getText();

			GrammarAST tokenVocabNode = findOptionValueAST(root, "tokenVocab");
			// Make grammars depend on any tokenVocab options
			if ( tokenVocabNode!=null ) {
				String vocabName = tokenVocabNode.getText();
				g.addEdge(grammarName, vocabName);
			}
			// add cycle to graph so we always process a grammar if no error
			// even if no dependency
			g.addEdge(grammarName, grammarName);
		}

		List<String> sortedGrammarNames = g.sort();
//		System.out.println("sortedGrammarNames="+sortedGrammarNames);

		List<GrammarRootAST> sortedRoots = new ArrayList<GrammarRootAST>();
		for (String grammarName : sortedGrammarNames) {
			for (GrammarRootAST root : roots) {
				if ( root.getGrammarName().equals(grammarName) ) {
					sortedRoots.add(root);
					break;
				}
			}
		}

		return sortedRoots;
	}

	/** Manually get option node from tree; return null if no defined. */
	public static GrammarAST findOptionValueAST(GrammarRootAST root, String option) {
		GrammarAST options = (GrammarAST)root.getFirstChildWithType(ANTLRParser.OPTIONS);
		if ( options!=null && options.getChildCount() > 0 ) {
			for (Object o : options.getChildren()) {
				GrammarAST c = (GrammarAST)o;
				if ( c.getType() == ANTLRParser.ASSIGN &&
					 c.getChild(0).getText().equals(option) )
				{
					return (GrammarAST)c.getChild(1);
				}
			}
		}
		return null;
	}


	/** Given the raw AST of a grammar, create a grammar object
		associated with the AST. Once we have the grammar object, ensure
		that all nodes in tree referred to this grammar. Later, we will
		use it for error handling and generally knowing from where a rule
		comes from.
	 */
	public Grammar createGrammar(GrammarRootAST ast) {
		final Grammar g;
		if ( ast.grammarType==ANTLRParser.LEXER ) g = new LexerGrammar(this, ast);
		else g = new Grammar(this, ast);

		// ensure each node has pointer to surrounding grammar
		GrammarTransformPipeline.setGrammarPtr(g, ast);
		return g;
	}

	public GrammarRootAST parseGrammar(String fileName) {
		try {
			File file = new File(fileName);
			if (!file.isAbsolute()) {
				file = new File(inputDirectory, fileName);
			}

			ANTLRFileStream in = new ANTLRFileStream(file.getAbsolutePath(), grammarEncoding);
			GrammarRootAST t = parse(fileName, in);
			return t;
		}
		catch (IOException ioe) {
			errMgr.toolError(ErrorType.CANNOT_OPEN_FILE, ioe, fileName);
		}
		return null;
	}

	/** Convenience method to load and process an ANTLR grammar. Useful
	 *  when creating interpreters.  If you need to access to the lexer
	 *  grammar created while processing a combined grammar, use
	 *  getImplicitLexer() on returned grammar.
	 */
	public Grammar loadGrammar(String fileName) {
		GrammarRootAST grammarRootAST = parseGrammar(fileName);
		final Grammar g = createGrammar(grammarRootAST);
		g.fileName = fileName;
		process(g, false);
		return g;
	}

	/**
	 * Try current dir then dir of g then lib dir
	 * @param g
	 * @param name The imported grammar name.
	 */
	public Grammar loadImportedGrammar(Grammar g, String name) throws IOException {
		g.tool.log("grammar", "load " + name + " from " + g.fileName);
		File importedFile = null;
		for (String extension : ALL_GRAMMAR_EXTENSIONS) {
			importedFile = getImportedGrammarFile(g, name + extension);
			if (importedFile != null) {
				break;
			}
		}

		if ( importedFile==null ) {
			errMgr.toolError(ErrorType.CANNOT_FIND_IMPORTED_GRAMMAR, name, g.fileName);
			return null;
		}

		ANTLRFileStream in = new ANTLRFileStream(importedFile.getAbsolutePath(), grammarEncoding);
		GrammarRootAST root = parse(g.fileName, in);
		Grammar imported = createGrammar(root);
		imported.fileName = importedFile.getAbsolutePath();
		return imported;
	}

	public GrammarRootAST parseGrammarFromString(String grammar) {
		return parse("<string>", new ANTLRStringStream(grammar));
	}

	public GrammarRootAST parse(String fileName, CharStream in) {
		try {
			GrammarASTAdaptor adaptor = new GrammarASTAdaptor(in);
			ToolANTLRLexer lexer = new ToolANTLRLexer(in, this);
			CommonTokenStream tokens = new CommonTokenStream(lexer);
			lexer.tokens = tokens;
			ToolANTLRParser p = new ToolANTLRParser(tokens, this);
			p.setTreeAdaptor(adaptor);
			try {
				ParserRuleReturnScope r = p.grammarSpec();
				GrammarAST root = (GrammarAST)r.getTree();
				if ( root instanceof GrammarRootAST) {
					((GrammarRootAST)root).hasErrors = lexer.getNumberOfSyntaxErrors()>0 || p.getNumberOfSyntaxErrors()>0;
					assert ((GrammarRootAST)root).tokenStream == tokens;
					if ( grammarOptions!=null ) {
						((GrammarRootAST)root).cmdLineOptions = grammarOptions;
					}
					return ((GrammarRootAST)root);
				}
			}
			catch (v3TreeGrammarException e) {
				errMgr.grammarError(ErrorType.V3_TREE_GRAMMAR, fileName, e.location);
			}
			return null;
		}
		catch (RecognitionException re) {
			// TODO: do we gen errors now?
			ErrorManager.internalError("can't generate this message at moment; antlr recovers");
		}
		return null;
	}

	public void generateATNs(Grammar g) {
		DOTGenerator dotGenerator = new DOTGenerator(g);
		List<Grammar> grammars = new ArrayList<Grammar>();
		grammars.add(g);
		List<Grammar> imported = g.getAllImportedGrammars();
		if ( imported!=null ) grammars.addAll(imported);
		for (Grammar ig : grammars) {
			for (Rule r : ig.rules.values()) {
				try {
					String dot = dotGenerator.getDOT(g.atn.ruleToStartState[r.index], g.isLexer());
					if (dot != null) {
						writeDOTFile(g, r, dot);
					}
				}
                catch (IOException ioe) {
					errMgr.toolError(ErrorType.CANNOT_WRITE_FILE, ioe);
				}
			}
		}
	}

	/** This method is used by all code generators to create new output
	 *  files. If the outputDir set by -o is not present it will be created.
	 *  The final filename is sensitive to the output directory and
	 *  the directory where the grammar file was found.  If -o is /tmp
	 *  and the original grammar file was foo/t.g4 then output files
	 *  go in /tmp/foo.
	 *
	 *  The output dir -o spec takes precedence if it's absolute.
	 *  E.g., if the grammar file dir is absolute the output dir is given
	 *  precendence. "-o /tmp /usr/lib/t.g4" results in "/tmp/T.java" as
	 *  output (assuming t.g4 holds T.java).
	 *
	 *  If no -o is specified, then just write to the directory where the
	 *  grammar file was found.
	 *
	 *  If outputDirectory==null then write a String.
	 */
	public Writer getOutputFileWriter(Grammar g, String fileName) throws IOException {
		if (outputDirectory == null) {
			return new StringWriter();
		}
		// output directory is a function of where the grammar file lives
		// for subdir/T.g4, you get subdir here.  Well, depends on -o etc...
		File outputDir = getOutputDirectory(g.fileName);
		File outputFile = new File(outputDir, fileName);

		if (!outputDir.exists()) {
			outputDir.mkdirs();
		}
		FileOutputStream fos = new FileOutputStream(outputFile);
		OutputStreamWriter osw;
		if ( grammarEncoding!=null ) {
			osw = new OutputStreamWriter(fos, grammarEncoding);
		}
		else {
			osw = new OutputStreamWriter(fos);
		}
		return new BufferedWriter(osw);
	}

	public File getImportedGrammarFile(Grammar g, String fileName) {
		File importedFile = new File(inputDirectory, fileName);
		if ( !importedFile.exists() ) {
			File gfile = new File(g.fileName);
			String parentDir = gfile.getParent();
			importedFile = new File(parentDir, fileName);
			if ( !importedFile.exists() ) { // try in lib dir
				importedFile = new File(libDirectory, fileName);
				if ( !importedFile.exists() ) {
					return null;
				}
			}
		}
		return importedFile;
	}

	/**
	 * Return the location where ANTLR will generate output files for a given
	 * file. This is a base directory and output files will be relative to
	 * here in some cases such as when -o option is used and input files are
	 * given relative to the input directory.
	 *
	 * @param fileNameWithPath path to input source
	 */
	public File getOutputDirectory(String fileNameWithPath) {
		File outputDir;
		String fileDirectory;

		// Some files are given to us without a PATH but should should
		// still be written to the output directory in the relative path of
		// the output directory. The file directory is either the set of sub directories
		// or just or the relative path recorded for the parent grammar. This means
		// that when we write the tokens files, or the .java files for imported grammars
		// taht we will write them in the correct place.
		if (fileNameWithPath.lastIndexOf(File.separatorChar) == -1) {
			// No path is included in the file name, so make the file
			// directory the same as the parent grammar (which might sitll be just ""
			// but when it is not, we will write the file in the correct place.
			fileDirectory = ".";

		}
		else {
			fileDirectory = fileNameWithPath.substring(0, fileNameWithPath.lastIndexOf(File.separatorChar));
		}
		if ( haveOutputDir ) {
			// -o /tmp /var/lib/t.g4 => /tmp/T.java
			// -o subdir/output /usr/lib/t.g4 => subdir/output/T.java
			// -o . /usr/lib/t.g4 => ./T.java
			if (fileDirectory != null &&
				(new File(fileDirectory).isAbsolute() ||
				 fileDirectory.startsWith("~"))) { // isAbsolute doesn't count this :(
				// somebody set the dir, it takes precendence; write new file there
				outputDir = new File(outputDirectory);
			}
			else {
				// -o /tmp subdir/t.g4 => /tmp/subdir/t.g4
				if (fileDirectory != null) {
					outputDir = new File(outputDirectory, fileDirectory);
				}
				else {
					outputDir = new File(outputDirectory);
				}
			}
		}
		else {
			// they didn't specify a -o dir so just write to location
			// where grammar is, absolute or relative, this will only happen
			// with command line invocation as build tools will always
			// supply an output directory.
			outputDir = new File(fileDirectory);
		}
		return outputDir;
	}

	protected void writeDOTFile(Grammar g, Rule r, String dot) throws IOException {
		writeDOTFile(g, r.g.name + "." + r.name, dot);
	}

	protected void writeDOTFile(Grammar g, String name, String dot) throws IOException {
		Writer fw = getOutputFileWriter(g, name + ".dot");
		try {
			fw.write(dot);
		}
		finally {
			fw.close();
		}
	}

	public void help() {
		info("ANTLR Parser Generator  Version " + Tool.VERSION);
		for (Option o : optionDefs) {
			String name = o.name + (o.argType!=OptionArgType.NONE? " ___" : "");
			String s = String.format(" %-19s %s", name, o.description);
			info(s);
		}
	}

    public void log(@Nullable String component, String msg) { logMgr.log(component, msg); }
    public void log(String msg) { log(null, msg); }

	public int getNumErrors() { return errMgr.getNumErrors(); }

	public void addListener(ANTLRToolListener tl) {
		if ( tl!=null ) listeners.add(tl);
	}
	public void removeListener(ANTLRToolListener tl) { listeners.remove(tl); }
	public void removeListeners() { listeners.clear(); }
	public List<ANTLRToolListener> getListeners() { return listeners; }

	public void info(String msg) {
		if ( listeners.isEmpty() ) {
			defaultListener.info(msg);
			return;
		}
		for (ANTLRToolListener l : listeners) l.info(msg);
	}
	public void error(ANTLRMessage msg) {
		if ( listeners.isEmpty() ) {
			defaultListener.error(msg);
			return;
		}
		for (ANTLRToolListener l : listeners) l.error(msg);
	}
	public void warning(ANTLRMessage msg) {
		if ( listeners.isEmpty() ) {
			defaultListener.warning(msg);
		}
		else {
			for (ANTLRToolListener l : listeners) l.warning(msg);
		}

		if (warnings_are_errors) {
			errMgr.emit(ErrorType.WARNING_TREATED_AS_ERROR, new ANTLRMessage(ErrorType.WARNING_TREATED_AS_ERROR));
		}
	}

	public void version() {
		info("ANTLR Parser Generator  Version " + VERSION);
	}

	public void exit(int e) { System.exit(e); }

	public void panic() { throw new Error("ANTLR panic"); }

}<|MERGE_RESOLUTION|>--- conflicted
+++ resolved
@@ -87,15 +87,11 @@
 import java.util.concurrent.CopyOnWriteArrayList;
 
 public class Tool {
-<<<<<<< HEAD
 	public static final String VERSION;
 	static {
 		String version = Tool.class.getPackage().getImplementationVersion();
 		VERSION = version != null ? version : "4.x";
 	}
-=======
-	public static final String VERSION = "4.3";
->>>>>>> 633d4e2e
 
 	public static final String GRAMMAR_EXTENSION = ".g4";
 	public static final String LEGACY_GRAMMAR_EXTENSION = ".g";
