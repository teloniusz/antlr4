/*
 * [The "BSD license"]
 *  Copyright (c) 2012 Terence Parr
 *  Copyright (c) 2012 Sam Harwell
 *  All rights reserved.
 *
 *  Redistribution and use in source and binary forms, with or without
 *  modification, are permitted provided that the following conditions
 *  are met:
 *
 *  1. Redistributions of source code must retain the above copyright
 *     notice, this list of conditions and the following disclaimer.
 *  2. Redistributions in binary form must reproduce the above copyright
 *     notice, this list of conditions and the following disclaimer in the
 *     documentation and/or other materials provided with the distribution.
 *  3. The name of the author may not be used to endorse or promote products
 *     derived from this software without specific prior written permission.
 *
 *  THIS SOFTWARE IS PROVIDED BY THE AUTHOR ``AS IS'' AND ANY EXPRESS OR
 *  IMPLIED WARRANTIES, INCLUDING, BUT NOT LIMITED TO, THE IMPLIED WARRANTIES
 *  OF MERCHANTABILITY AND FITNESS FOR A PARTICULAR PURPOSE ARE DISCLAIMED.
 *  IN NO EVENT SHALL THE AUTHOR BE LIABLE FOR ANY DIRECT, INDIRECT,
 *  INCIDENTAL, SPECIAL, EXEMPLARY, OR CONSEQUENTIAL DAMAGES (INCLUDING, BUT
 *  NOT LIMITED TO, PROCUREMENT OF SUBSTITUTE GOODS OR SERVICES; LOSS OF USE,
 *  DATA, OR PROFITS; OR BUSINESS INTERRUPTION) HOWEVER CAUSED AND ON ANY
 *  THEORY OF LIABILITY, WHETHER IN CONTRACT, STRICT LIABILITY, OR TORT
 *  (INCLUDING NEGLIGENCE OR OTHERWISE) ARISING IN ANY WAY OUT OF THE USE OF
 *  THIS SOFTWARE, EVEN IF ADVISED OF THE POSSIBILITY OF SUCH DAMAGE.
 */

package org.antlr.v4.analysis;

import org.antlr.runtime.CommonToken;
import org.antlr.runtime.TokenStream;
import org.antlr.runtime.tree.CommonTreeNodeStream;
import org.antlr.runtime.tree.Tree;
import org.antlr.v4.Tool;
import org.antlr.v4.codegen.CodeGenerator;
import org.antlr.v4.parse.ANTLRParser;
import org.antlr.v4.parse.GrammarASTAdaptor;
import org.antlr.v4.parse.LeftRecursiveRuleWalker;
import org.antlr.v4.runtime.misc.IntervalSet;
import org.antlr.v4.runtime.misc.Pair;
import org.antlr.v4.tool.ErrorType;
import org.antlr.v4.tool.ast.AltAST;
import org.antlr.v4.tool.ast.GrammarAST;
import org.stringtemplate.v4.ST;
import org.stringtemplate.v4.STGroup;
import org.stringtemplate.v4.STGroupFile;

import java.util.ArrayList;
import java.util.HashMap;
import java.util.LinkedHashMap;
import java.util.List;
import java.util.Map;

/** Using a tree walker on the rules, determine if a rule is directly left-recursive and if it follows
 *  our pattern.
 */
public class LeftRecursiveRuleAnalyzer extends LeftRecursiveRuleWalker {
	public static enum ASSOC { left, right }

	public Tool tool;
	public String ruleName;
	public LinkedHashMap<Integer, LeftRecursiveRuleAltInfo> binaryAlts = new LinkedHashMap<Integer, LeftRecursiveRuleAltInfo>();
	public LinkedHashMap<Integer, LeftRecursiveRuleAltInfo> ternaryAlts = new LinkedHashMap<Integer, LeftRecursiveRuleAltInfo>();
	public LinkedHashMap<Integer, LeftRecursiveRuleAltInfo> suffixAlts = new LinkedHashMap<Integer, LeftRecursiveRuleAltInfo>();
	public List<LeftRecursiveRuleAltInfo> prefixAlts = new ArrayList<LeftRecursiveRuleAltInfo>();
	public List<LeftRecursiveRuleAltInfo> otherAlts = new ArrayList<LeftRecursiveRuleAltInfo>();

	/** Pointer to ID node of ^(= ID element) */
	public List<Pair<GrammarAST,String>> leftRecursiveRuleRefLabels =
		new ArrayList<Pair<GrammarAST,String>>();

	/** Tokens from which rule AST comes from */
	public final TokenStream tokenStream;

	public GrammarAST retvals;

	public STGroup recRuleTemplates;
	public STGroup codegenTemplates;
	public String language;

	public Map<Integer, ASSOC> altAssociativity = new HashMap<Integer, ASSOC>();

	public LeftRecursiveRuleAnalyzer(GrammarAST ruleAST,
									 Tool tool, String ruleName, String language)
	{
		super(new CommonTreeNodeStream(new GrammarASTAdaptor(ruleAST.token.getInputStream()), ruleAST));
		this.tool = tool;
		this.ruleName = ruleName;
		this.language = language;
		this.tokenStream = ruleAST.g.tokenStream;
		if (this.tokenStream == null) {
			throw new NullPointerException("grammar must have a token stream");
		}

		loadPrecRuleTemplates();
	}

	public void loadPrecRuleTemplates() {
		String templateGroupFile = "org/antlr/v4/tool/templates/LeftRecursiveRules.stg";
		recRuleTemplates = new STGroupFile(templateGroupFile);
		if ( !recRuleTemplates.isDefined("recRule") ) {
			tool.errMgr.toolError(ErrorType.MISSING_CODE_GEN_TEMPLATES, "LeftRecursiveRules");
		}

		// use codegen to get correct language templates; that's it though
		CodeGenerator gen = new CodeGenerator(tool, null, language);
		codegenTemplates = gen.getTemplates();
	}

	@Override
	public void setReturnValues(GrammarAST t) {
		retvals = t;
	}

	@Override
	public void setAltAssoc(AltAST t, int alt) {
		ASSOC assoc = ASSOC.left;
		if ( t.getOptions()!=null ) {
			String a = t.getOptionString("assoc");
			if ( a!=null ) {
				if ( a.equals(ASSOC.right.toString()) ) {
					assoc = ASSOC.right;
				}
				else if ( a.equals(ASSOC.left.toString()) ) {
					assoc = ASSOC.left;
				}
				else {
					tool.errMgr.toolError(ErrorType.ILLEGAL_OPTION_VALUE, "assoc", assoc);
				}
			}
		}

		if ( altAssociativity.get(alt)!=null && altAssociativity.get(alt)!=assoc ) {
			tool.errMgr.toolError(ErrorType.ALL_OPS_NEED_SAME_ASSOC, alt);
		}
		altAssociativity.put(alt, assoc);

//		System.out.println("setAltAssoc: op " + alt + ": " + t.getText()+", assoc="+assoc);
	}

	@Override
	public void binaryAlt(AltAST originalAltTree, int alt) {
		AltAST altTree = (AltAST)originalAltTree.dupTree();
		String altLabel = altTree.altLabel!=null ? altTree.altLabel.getText() : null;

		GrammarAST lrlabel = stripLeftRecursion(altTree);
		String label = lrlabel != null ? lrlabel.getText() : null;
		if ( lrlabel!=null ) {
			leftRecursiveRuleRefLabels.add(new Pair<GrammarAST,String>(lrlabel,altLabel));
		}
		stripAssocOptions(altTree);
		stripAltLabel(altTree);

		// rewrite e to be e_[rec_arg]
		int nextPrec = nextPrecedence(alt);
		altTree = addPrecedenceArgToRules(altTree, nextPrec);

		stripAltLabel(altTree);
		String altText = text(altTree);
		altText = altText.trim();
		LeftRecursiveRuleAltInfo a =
			new LeftRecursiveRuleAltInfo(alt, altText, label, altLabel, originalAltTree);
		a.nextPrec = nextPrec;
		binaryAlts.put(alt, a);
		//System.out.println("binaryAlt " + alt + ": " + altText + ", rewrite=" + rewriteText);
	}

	@Override
	public void prefixAlt(AltAST originalAltTree, int alt) {
		AltAST altTree = (AltAST)originalAltTree.dupTree();
		stripAltLabel(altTree);

		int nextPrec = precedence(alt);
		// rewrite e to be e_[prec]
		altTree = addPrecedenceArgToRules(altTree, nextPrec);
		String altText = text(altTree);
		altText = altText.trim();
		String altLabel = altTree.altLabel!=null ? altTree.altLabel.getText() : null;
		LeftRecursiveRuleAltInfo a =
			new LeftRecursiveRuleAltInfo(alt, altText, null, altLabel, originalAltTree);
		a.nextPrec = nextPrec;
		prefixAlts.add(a);
		//System.out.println("prefixAlt " + alt + ": " + altText + ", rewrite=" + rewriteText);
	}

	@Override
	public void suffixAlt(AltAST originalAltTree, int alt) {
		AltAST altTree = (AltAST)originalAltTree.dupTree();
		String altLabel = altTree.altLabel!=null ? altTree.altLabel.getText() : null;

		GrammarAST lrlabel = stripLeftRecursion(altTree);
		String label = lrlabel != null ? lrlabel.getText() : null;
		if ( lrlabel!=null ) {
			leftRecursiveRuleRefLabels.add(new Pair<GrammarAST,String>(lrlabel,altLabel));
		}
		stripAltLabel(altTree);
		String altText = text(altTree);
		altText = altText.trim();
		LeftRecursiveRuleAltInfo a =
			new LeftRecursiveRuleAltInfo(alt, altText, label, altLabel, originalAltTree);
		suffixAlts.put(alt, a);
//		System.out.println("suffixAlt " + alt + ": " + altText + ", rewrite=" + rewriteText);
	}

	@Override
	public void otherAlt(AltAST originalAltTree, int alt) {
		AltAST altTree = (AltAST)originalAltTree.dupTree();
		stripAltLabel(altTree);
		String altText = text(altTree);
		String altLabel = altTree.altLabel!=null ? altTree.altLabel.getText() : null;
		LeftRecursiveRuleAltInfo a =
			new LeftRecursiveRuleAltInfo(alt, altText, null, altLabel, originalAltTree);
		otherAlts.add(a);
//		System.out.println("otherAlt " + alt + ": " + altText);
	}

	// --------- get transformed rules ----------------

	public String getArtificialOpPrecRule() {
		ST ruleST = recRuleTemplates.getInstanceOf("recRule");
		ruleST.add("ruleName", ruleName);
		ST ruleArgST = codegenTemplates.getInstanceOf("recRuleArg");
		ruleST.add("argName", ruleArgST);
		ST setResultST = codegenTemplates.getInstanceOf("recRuleSetResultAction");
		ruleST.add("setResultAction", setResultST);
		ruleST.add("userRetvals", retvals);

		LinkedHashMap<Integer, LeftRecursiveRuleAltInfo> opPrecRuleAlts = new LinkedHashMap<Integer, LeftRecursiveRuleAltInfo>();
		opPrecRuleAlts.putAll(binaryAlts);
		opPrecRuleAlts.putAll(ternaryAlts);
		opPrecRuleAlts.putAll(suffixAlts);
		for (int alt : opPrecRuleAlts.keySet()) {
			LeftRecursiveRuleAltInfo altInfo = opPrecRuleAlts.get(alt);
			ST altST = recRuleTemplates.getInstanceOf("recRuleAlt");
			ST predST = codegenTemplates.getInstanceOf("recRuleAltPredicate");
			predST.add("opPrec", precedence(alt));
			predST.add("ruleName", ruleName);
			altST.add("pred", predST);
			altST.add("alt", altInfo);
			altST.add("precOption", LeftRecursiveRuleTransformer.PRECEDENCE_OPTION_NAME);
			altST.add("opPrec", precedence(alt));
			ruleST.add("opAlts", altST);
		}

		ruleST.add("primaryAlts", prefixAlts);
		ruleST.add("primaryAlts", otherAlts);

		tool.log("left-recursion", ruleST.render());

		return ruleST.render();
	}

	public AltAST addPrecedenceArgToRules(AltAST t, int prec) {
		if ( t==null ) return null;
<<<<<<< HEAD
		for (GrammarAST rref : t.getNodesWithType(RULE_REF)) {
			if ( rref.getText().equals(ruleName) ) {
				rref.setText(ruleName+"<"+LeftRecursiveRuleTransformer.PRECEDENCE_OPTION_NAME+"="+prec+">");
=======
		// get all top-level rule refs from ALT
		List<GrammarAST> outerAltRuleRefs = t.getNodesWithTypePreorderDFS(IntervalSet.of(RULE_REF));
		for (GrammarAST rref : outerAltRuleRefs) {
			boolean recursive = rref.getText().equals(ruleName);
			boolean rightmost = rref == outerAltRuleRefs.get(outerAltRuleRefs.size()-1);
			if ( recursive && rightmost ) {
				rref.setText(ruleName+"["+prec+"]");
>>>>>>> b80ad505
			}
		}
		return t;
	}

<<<<<<< HEAD
	public AltAST addPrecedenceArgToLastRule(AltAST t, int prec) {
		if ( t==null ) return null;
		GrammarAST last = null;
		for (GrammarAST rref : t.getNodesWithType(RULE_REF)) { last = rref; }
		if ( last !=null && last.getText().equals(ruleName) ) {
			last.setText(ruleName+"<"+LeftRecursiveRuleTransformer.PRECEDENCE_OPTION_NAME+"="+prec+">");
		}
		return t;
	}

=======
>>>>>>> b80ad505
	public void stripAssocOptions(GrammarAST t) {
		if ( t==null ) return;
		for (GrammarAST options : t.getNodesWithType(ELEMENT_OPTIONS)) {
			int i=0;
			while ( i<options.getChildCount() ) {
				GrammarAST c = (GrammarAST)options.getChild(i);
				if ( c.getChild(0).getText().equals("assoc") ) {
					options.deleteChild(i); // kill this option
				}
				else {
					i++;
				}
			}
			if ( options.getChildCount()==0 )	{
				Tree parent = options.getParent();
				parent.deleteChild(options.getChildIndex()); // no more options
				return;
			}
		}
	}

	/**
	 * Match (RULE RULE_REF (BLOCK (ALT .*) (ALT RULE_REF[self] .*) (ALT .*)))
	 * Match (RULE RULE_REF (BLOCK (ALT .*) (ALT (ASSIGN ID RULE_REF[self]) .*) (ALT .*)))
	 */
	public static boolean hasImmediateRecursiveRuleRefs(GrammarAST t, String ruleName) {
		if ( t==null ) return false;
		GrammarAST blk = (GrammarAST)t.getFirstChildWithType(BLOCK);
		if ( blk==null ) return false;
		int n = blk.getChildren().size();
		for (int i = 0; i < n; i++) {
			GrammarAST alt = (GrammarAST)blk.getChildren().get(i);
			Tree first = alt.getChild(0);
			if ( first==null ) continue;
			if ( first.getType()==RULE_REF && first.getText().equals(ruleName) ) return true;
			Tree rref = first.getChild(1);
			if ( rref!=null && rref.getType()==RULE_REF && rref.getText().equals(ruleName) ) return true;
		}
		return false;
	}

	// TODO: this strips the tree properly, but since text()
	// uses the start of stop token index and gets text from that
	// ineffectively ignores this routine.
	public GrammarAST stripLeftRecursion(GrammarAST altAST) {
		GrammarAST lrlabel=null;
		GrammarAST first = (GrammarAST)altAST.getChild(0);
		int leftRecurRuleIndex = 0;
		if ( first.getType() == ELEMENT_OPTIONS ) {
			first = (GrammarAST)altAST.getChild(1);
			leftRecurRuleIndex = 1;
		}
		Tree rref = first.getChild(1); // if label=rule
		if ( (first.getType()==RULE_REF && first.getText().equals(ruleName)) ||
			 (rref!=null && rref.getType()==RULE_REF && rref.getText().equals(ruleName)) )
		{
			if ( first.getType()==ASSIGN ) lrlabel = (GrammarAST)first.getChild(0);
			// remove rule ref (first child unless options present)
			altAST.deleteChild(leftRecurRuleIndex);
			// reset index so it prints properly (sets token range of
			// ALT to start to right of left recur rule we deleted)
			GrammarAST newFirstChild = (GrammarAST)altAST.getChild(leftRecurRuleIndex);
			altAST.setTokenStartIndex(newFirstChild.getTokenStartIndex());
		}
		return lrlabel;
	}

	/** Strip last 2 tokens if -> label; alter indexes in altAST */
	public void stripAltLabel(GrammarAST altAST) {
		int start = altAST.getTokenStartIndex();
		int stop = altAST.getTokenStopIndex();
		// find =>
		for (int i=stop; i>=start; i--) {
			if ( tokenStream.get(i).getType()==POUND ) {
				altAST.setTokenStopIndex(i-1);
				return;
			}
		}
	}

	public String text(GrammarAST t) {
		if ( t==null ) return "";
		CommonToken ta = (CommonToken) tokenStream.get(t.getTokenStartIndex());
		CommonToken tb = (CommonToken) tokenStream.get(t.getTokenStopIndex());
		return tokenStream.toString(ta, tb);
	}

	public int precedence(int alt) {
		return numAlts-alt+1;
	}

	// Assumes left assoc
	public int nextPrecedence(int alt) {
		int p = precedence(alt);
		if ( altAssociativity.get(alt)==ASSOC.right ) return p;
		return p+1;
	}

	@Override
	public String toString() {
		return "PrecRuleOperatorCollector{" +
			   "binaryAlts=" + binaryAlts +
			   ", ternaryAlts=" + ternaryAlts +
			   ", suffixAlts=" + suffixAlts +
			   ", prefixAlts=" + prefixAlts +
			   ", otherAlts=" + otherAlts +
			   '}';
	}
}<|MERGE_RESOLUTION|>--- conflicted
+++ resolved
@@ -255,37 +255,18 @@
 
 	public AltAST addPrecedenceArgToRules(AltAST t, int prec) {
 		if ( t==null ) return null;
-<<<<<<< HEAD
-		for (GrammarAST rref : t.getNodesWithType(RULE_REF)) {
-			if ( rref.getText().equals(ruleName) ) {
-				rref.setText(ruleName+"<"+LeftRecursiveRuleTransformer.PRECEDENCE_OPTION_NAME+"="+prec+">");
-=======
 		// get all top-level rule refs from ALT
 		List<GrammarAST> outerAltRuleRefs = t.getNodesWithTypePreorderDFS(IntervalSet.of(RULE_REF));
 		for (GrammarAST rref : outerAltRuleRefs) {
 			boolean recursive = rref.getText().equals(ruleName);
 			boolean rightmost = rref == outerAltRuleRefs.get(outerAltRuleRefs.size()-1);
 			if ( recursive && rightmost ) {
-				rref.setText(ruleName+"["+prec+"]");
->>>>>>> b80ad505
+				rref.setText(ruleName+"<"+LeftRecursiveRuleTransformer.PRECEDENCE_OPTION_NAME+"="+prec+">");
 			}
 		}
 		return t;
 	}
 
-<<<<<<< HEAD
-	public AltAST addPrecedenceArgToLastRule(AltAST t, int prec) {
-		if ( t==null ) return null;
-		GrammarAST last = null;
-		for (GrammarAST rref : t.getNodesWithType(RULE_REF)) { last = rref; }
-		if ( last !=null && last.getText().equals(ruleName) ) {
-			last.setText(ruleName+"<"+LeftRecursiveRuleTransformer.PRECEDENCE_OPTION_NAME+"="+prec+">");
-		}
-		return t;
-	}
-
-=======
->>>>>>> b80ad505
 	public void stripAssocOptions(GrammarAST t) {
 		if ( t==null ) return;
 		for (GrammarAST options : t.getNodesWithType(ELEMENT_OPTIONS)) {
