/*
 * [The "BSD license"]
 *  Copyright (c) 2012 Sam Harwell
 *  All rights reserved.
 *
 *  Redistribution and use in source and binary forms, with or without
 *  modification, are permitted provided that the following conditions
 *  are met:
 *  1. Redistributions of source code must retain the above copyright
 *      notice, this list of conditions and the following disclaimer.
 *  2. Redistributions in binary form must reproduce the above copyright
 *      notice, this list of conditions and the following disclaimer in the
 *      documentation and/or other materials provided with the distribution.
 *  3. The name of the author may not be used to endorse or promote products
 *      derived from this software without specific prior written permission.
 *
 *  THIS SOFTWARE IS PROVIDED BY THE AUTHOR ``AS IS'' AND ANY EXPRESS OR
 *  IMPLIED WARRANTIES, INCLUDING, BUT NOT LIMITED TO, THE IMPLIED WARRANTIES
 *  OF MERCHANTABILITY AND FITNESS FOR A PARTICULAR PURPOSE ARE DISCLAIMED.
 *  IN NO EVENT SHALL THE AUTHOR BE LIABLE FOR ANY DIRECT, INDIRECT,
 *  INCIDENTAL, SPECIAL, EXEMPLARY, OR CONSEQUENTIAL DAMAGES (INCLUDING, BUT
 *  NOT LIMITED TO, PROCUREMENT OF SUBSTITUTE GOODS OR SERVICES; LOSS OF USE,
 *  DATA, OR PROFITS; OR BUSINESS INTERRUPTION) HOWEVER CAUSED AND ON ANY
 *  THEORY OF LIABILITY, WHETHER IN CONTRACT, STRICT LIABILITY, OR TORT
 *  (INCLUDING NEGLIGENCE OR OTHERWISE) ARISING IN ANY WAY OUT OF THE USE OF
 *  THIS SOFTWARE, EVEN IF ADVISED OF THE POSSIBILITY OF SUCH DAMAGE.
 */

package org.antlr.v4.runtime.atn;

<<<<<<< HEAD
import org.antlr.v4.runtime.misc.NotNull;
import org.antlr.v4.runtime.misc.Nullable;
import org.antlr.v4.runtime.misc.Utils;
=======
import org.antlr.v4.runtime.misc.Array2DHashSet;
import org.antlr.v4.runtime.misc.DoubleKeyMap;
import org.antlr.v4.runtime.misc.NotNull;
>>>>>>> f9a63b88

import java.util.ArrayList;
import java.util.BitSet;
import java.util.Collection;
import java.util.Collections;
import java.util.Comparator;
import java.util.HashMap;
import java.util.HashSet;
import java.util.Iterator;
import java.util.List;
<<<<<<< HEAD
import java.util.ListIterator;
import java.util.Map;
import java.util.NoSuchElementException;
=======
import java.util.Map;
>>>>>>> f9a63b88
import java.util.Set;

/**
 *
 * @author Sam Harwell
 */
public class ATNConfigSet implements Set<ATNConfig> {

	/**
	 * This maps (state, alt) -> merged {@link ATNConfig}. The key does not account for
	 * the {@link ATNConfig#semanticContext} of the value, which is only a problem if a single
	 * {@code ATNConfigSet} contains two configs with the same state and alternative
	 * but different semantic contexts. When this case arises, the first config
	 * added to this map stays, and the remaining configs are placed in {@link #unmerged}.
	 * <p>
	 * This map is only used for optimizing the process of adding configs to the set,
	 * and is {@code null} for read-only sets stored in the DFA.
	 */
	private final HashMap<Long, ATNConfig> mergedConfigs;
	/**
	 * This is an "overflow" list holding configs which cannot be merged with one
	 * of the configs in {@link #mergedConfigs} but have a colliding key. This
	 * occurs when two configs in the set have the same state and alternative but
	 * different semantic contexts.
	 * <p>
	 * This list is only used for optimizing the process of adding configs to the set,
	 * and is {@code null} for read-only sets stored in the DFA.
	 */
	private final ArrayList<ATNConfig> unmerged;
	/**
	 * This is a list of all configs in this set.
	 */
	private final ArrayList<ATNConfig> configs;

<<<<<<< HEAD
	private int uniqueAlt;
	private BitSet conflictingAlts;
	// Used in parser and lexer. In lexer, it indicates we hit a pred
	// while computing a closure operation.  Don't make a DFA state from this.
	private boolean hasSemanticContext;
	private boolean dipsIntoOuterContext;
	/**
	 * When {@code true}, this config set represents configurations where the entire
	 * outer context has been consumed by the ATN interpreter. This prevents the
	 * {@link ParserATNSimulator#closure} from pursuing the global FOLLOW when a
	 * rule stop state is reached with an empty prediction context.
	 * <p>
	 * Note: {@code outermostConfigSet} and {@link #dipsIntoOuterContext} should never
	 * be true at the same time.
	 */
	private boolean outermostConfigSet;

	public ATNConfigSet() {
		this.mergedConfigs = new HashMap<Long, ATNConfig>();
		this.unmerged = new ArrayList<ATNConfig>();
		this.configs = new ArrayList<ATNConfig>();

		this.uniqueAlt = ATN.INVALID_ALT_NUMBER;
	}

	@SuppressWarnings("unchecked")
	private ATNConfigSet(ATNConfigSet set, boolean readonly) {
		if (readonly) {
			this.mergedConfigs = null;
			this.unmerged = null;
		} else if (!set.isReadOnly()) {
			this.mergedConfigs = (HashMap<Long, ATNConfig>)set.mergedConfigs.clone();
			this.unmerged = (ArrayList<ATNConfig>)set.unmerged.clone();
		} else {
			this.mergedConfigs = new HashMap<Long, ATNConfig>(set.configs.size());
			this.unmerged = new ArrayList<ATNConfig>();
		}

		this.configs = (ArrayList<ATNConfig>)set.configs.clone();
=======
		@Override
		public int hashCode(ATNConfig o) {
			int hashCode = 7;
			hashCode = 31 * hashCode + o.state.stateNumber;
			hashCode = 31 * hashCode + o.alt;
			hashCode = 31 * hashCode + o.getNonGreedyDepth();
			hashCode = 31 * hashCode + o.semanticContext.hashCode();
	        return hashCode;
		}

		@Override
		public boolean equals(ATNConfig a, ATNConfig b) {
			if ( a==b ) return true;
			if ( a==null || b==null ) return false;
			if ( hashCode(a) != hashCode(b) ) return false;
			return a.state.stateNumber==b.state.stateNumber
				&& a.alt==b.alt
				&& a.getNonGreedyDepth() == b.getNonGreedyDepth()
				&& b.semanticContext.equals(b.semanticContext);
		}
	}

	/** Indicates that the set of configurations is read-only. Do not
	 *  allow any code to manipulate the set; DFA states will point at
	 *  the sets and they must not change. This does not protect the other
	 *  fields; in particular, conflictingAlts is set after
	 *  we've made this readonly.
 	 */
	protected boolean readonly = false;

	/** All configs but hashed by (s, i, _, pi) not incl context.  Wiped out
	 *  when we go readonly as this set becomes a DFA state.
	 */
	public ConfigHashSet configLookup;
>>>>>>> f9a63b88

		this.dipsIntoOuterContext = set.dipsIntoOuterContext;
		this.hasSemanticContext = set.hasSemanticContext;
		this.outermostConfigSet = set.outermostConfigSet;

		if (readonly || !set.isReadOnly()) {
			this.uniqueAlt = set.uniqueAlt;
			this.conflictingAlts = set.conflictingAlts;
		}

		// if (!readonly && set.isReadOnly()) -> addAll is called from clone()
	}

	/**
	 * Get the set of all alternatives represented by configurations in this
	 * set.
	 */
	@NotNull
	public BitSet getRepresentedAlternatives() {
		if (conflictingAlts != null) {
			return (BitSet)conflictingAlts.clone();
		}

		BitSet alts = new BitSet();
		for (ATNConfig config : this) {
			alts.set(config.getAlt());
		}

		return alts;
	}

	public boolean isReadOnly() {
		return mergedConfigs == null;
	}

	public final void stripHiddenConfigs() {
		ensureWritable();

		Iterator<Map.Entry<Long, ATNConfig>> iterator = mergedConfigs.entrySet().iterator();
		while (iterator.hasNext()) {
			if (iterator.next().getValue().isHidden()) {
				iterator.remove();
			}
		}

		ListIterator<ATNConfig> iterator2 = unmerged.listIterator();
		while (iterator2.hasNext()) {
			if (iterator2.next().isHidden()) {
				iterator2.remove();
			}
		}

		iterator2 = configs.listIterator();
		while (iterator2.hasNext()) {
			if (iterator2.next().isHidden()) {
				iterator2.remove();
			}
		}
	}

	public boolean isOutermostConfigSet() {
		return outermostConfigSet;
	}

	public void setOutermostConfigSet(boolean outermostConfigSet) {
		if (this.outermostConfigSet && !outermostConfigSet) {
			throw new IllegalStateException();
		}

		assert !outermostConfigSet || !dipsIntoOuterContext;
		this.outermostConfigSet = outermostConfigSet;
	}

	public Set<ATNState> getStates() {
		Set<ATNState> states = new HashSet<ATNState>();
		for (ATNConfig c : this.configs) {
			states.add(c.getState());
		}

		return states;
	}

	public void optimizeConfigs(ATNSimulator interpreter) {
		if (configs.isEmpty()) {
			return;
		}

		for (int i = 0; i < configs.size(); i++) {
			ATNConfig config = configs.get(i);
			config.setContext(interpreter.atn.getCachedContext(config.getContext()));
		}
	}

	public ATNConfigSet clone(boolean readonly) {
		ATNConfigSet copy = new ATNConfigSet(this, readonly);
		if (!readonly && this.isReadOnly()) {
			copy.addAll(this.configs);
		}

		return copy;
	}

	@Override
	public int size() {
		return configs.size();
	}

	@Override
	public boolean isEmpty() {
		return configs.isEmpty();
	}

	@Override
	public boolean contains(Object o) {
		if (!(o instanceof ATNConfig)) {
			return false;
		}

		ATNConfig config = (ATNConfig)o;
		ATNConfig mergedConfig = mergedConfigs.get(getKey(config));
		if (mergedConfig != null && canMerge(config, mergedConfig)) {
			return mergedConfig.contains(config);
		}

		for (ATNConfig c : unmerged) {
			if (c.contains(config)) {
				return true;
			}
		}

		return false;
	}

	@Override
	public Iterator<ATNConfig> iterator() {
		return new ATNConfigSetIterator();
	}

	@Override
	public Object[] toArray() {
		return configs.toArray();
	}

	@Override
	public <T> T[] toArray(T[] a) {
		return configs.toArray(a);
	}

	@Override
	public boolean add(ATNConfig e) {
		return add(e, null);
	}

	public boolean add(ATNConfig e, @Nullable PredictionContextCache contextCache) {
		ensureWritable();
		assert !outermostConfigSet || !e.getReachesIntoOuterContext();
		assert !e.isHidden();

		if (contextCache == null) {
			contextCache = PredictionContextCache.UNCACHED;
		}

		boolean addKey;
		long key = getKey(e);
		ATNConfig mergedConfig = mergedConfigs.get(key);
		addKey = (mergedConfig == null);
		if (mergedConfig != null && canMerge(e, key, mergedConfig)) {
			mergedConfig.setOuterContextDepth(Math.max(mergedConfig.getOuterContextDepth(), e.getOuterContextDepth()));

			PredictionContext joined = PredictionContext.join(mergedConfig.getContext(), e.getContext(), contextCache);
			updatePropertiesForMergedConfig(e);
			if (mergedConfig.getContext() == joined) {
				return false;
			}

			mergedConfig.setContext(joined);
			return true;
		}

		for (int i = 0; i < unmerged.size(); i++) {
			ATNConfig unmergedConfig = unmerged.get(i);
			if (canMerge(e, key, unmergedConfig)) {
				unmergedConfig.setOuterContextDepth(Math.max(unmergedConfig.getOuterContextDepth(), e.getOuterContextDepth()));

				PredictionContext joined = PredictionContext.join(unmergedConfig.getContext(), e.getContext(), contextCache);
				updatePropertiesForMergedConfig(e);
				if (unmergedConfig.getContext() == joined) {
					return false;
				}

				unmergedConfig.setContext(joined);

				if (addKey) {
					mergedConfigs.put(key, unmergedConfig);
					unmerged.remove(i);
				}

				return true;
			}
		}

		configs.add(e);
		if (addKey) {
			mergedConfigs.put(key, e);
		} else {
			unmerged.add(e);
		}

		updatePropertiesForAddedConfig(e);
		return true;
	}

	private void updatePropertiesForMergedConfig(ATNConfig config) {
		// merged configs can't change the alt or semantic context
		dipsIntoOuterContext |= config.getReachesIntoOuterContext();
		assert !outermostConfigSet || !dipsIntoOuterContext;
	}

	private void updatePropertiesForAddedConfig(ATNConfig config) {
		if (configs.size() == 1) {
			uniqueAlt = config.getAlt();
		} else if (uniqueAlt != config.getAlt()) {
			uniqueAlt = ATN.INVALID_ALT_NUMBER;
		}

		hasSemanticContext |= !SemanticContext.NONE.equals(config.getSemanticContext());
		dipsIntoOuterContext |= config.getReachesIntoOuterContext();
		assert !outermostConfigSet || !dipsIntoOuterContext;
	}

	private static boolean canMerge(ATNConfig left, ATNConfig right) {
		if (getKey(left) != getKey(right)) {
			return false;
		}

		return left.getSemanticContext().equals(right.getSemanticContext());
	}

	private static boolean canMerge(ATNConfig left, long leftKey, ATNConfig right) {
		if (left.getState().stateNumber != right.getState().stateNumber) {
			return false;
		}

		if (leftKey != getKey(right)) {
			return false;
		}

		return left.getSemanticContext().equals(right.getSemanticContext());
	}

	private static long getKey(ATNConfig e) {
		long key = ((long)e.getState().stateNumber << 32) + (e.getAlt() << 3);
		//key |= e.reachesIntoOuterContext != 0 ? 1 : 0;
		//key |= e.resolveWithPredicate ? 1 << 1 : 0;
		//key |= e.traversedPredicate ? 1 << 2 : 0;
		return key;
	}

	@Override
	public boolean remove(Object o) {
		ensureWritable();

		throw new UnsupportedOperationException("Not supported yet.");
	}

	@Override
	public boolean containsAll(Collection<?> c) {
		for (Object o : c) {
			if (!(o instanceof ATNConfig)) {
				return false;
			}

			if (!contains((ATNConfig)o)) {
				return false;
			}
		}

		return true;
	}

	@Override
	public boolean addAll(Collection<? extends ATNConfig> c) {
		return addAll(c, null);
	}

	public boolean addAll(Collection<? extends ATNConfig> c, PredictionContextCache contextCache) {
		ensureWritable();

		boolean changed = false;
		for (ATNConfig group : c) {
			changed |= add(group, contextCache);
		}

		return changed;
	}

	@Override
	public boolean retainAll(Collection<?> c) {
		ensureWritable();
		throw new UnsupportedOperationException("Not supported yet.");
	}

	@Override
	public boolean removeAll(Collection<?> c) {
		ensureWritable();
		throw new UnsupportedOperationException("Not supported yet.");
	}

	public void removeNonGreedyConfigsInAlts(@NotNull BitSet alts) {
		if ( readonly ) throw new IllegalStateException("This set is readonly");

		if (this.configLookup != null) {
			for (Iterator<ATNConfig> it = this.configLookup.iterator(); it.hasNext(); ) {
				ATNConfig entry = it.next();
				if (!entry.isGreedy() && alts.get(entry.alt)) {
					it.remove();
				}
			}
		}

		for (Iterator<ATNConfig> it = this.configs.iterator(); it.hasNext(); ) {
			ATNConfig value = it.next();
			if (!value.isGreedy() && alts.get(value.alt)) {
				it.remove();
			}
		}
	}

	@Override
	public void clear() {
		ensureWritable();

		mergedConfigs.clear();
		unmerged.clear();
		configs.clear();

		dipsIntoOuterContext = false;
		hasSemanticContext = false;
		uniqueAlt = ATN.INVALID_ALT_NUMBER;
		conflictingAlts = null;
	}

	@Override
	public boolean equals(Object obj) {
		if (this == obj) {
			return true;
		}

		if (!(obj instanceof ATNConfigSet)) {
			return false;
		}

		ATNConfigSet other = (ATNConfigSet)obj;
		return this.outermostConfigSet == other.outermostConfigSet
			&& Utils.equals(conflictingAlts, other.conflictingAlts)
			&& configs.equals(other.configs);
	}

	@Override
	public int hashCode() {
		int hashCode = 1;
		hashCode = 5 * hashCode ^ (outermostConfigSet ? 1 : 0);
		hashCode = 5 * hashCode ^ configs.hashCode();
		return hashCode;
	}

	@Override
	public String toString() {
		return toString(false);
	}

	public String toString(boolean showContext) {
		StringBuilder buf = new StringBuilder();
		List<ATNConfig> sortedConfigs = new ArrayList<ATNConfig>(configs);
		Collections.sort(sortedConfigs, new Comparator<ATNConfig>() {
			@Override
			public int compare(ATNConfig o1, ATNConfig o2) {
				if (o1.getAlt() != o2.getAlt()) {
					return o1.getAlt() - o2.getAlt();
				}
				else if (o1.getState().stateNumber != o2.getState().stateNumber) {
					return o1.getState().stateNumber - o2.getState().stateNumber;
				}
				else {
					return o1.getSemanticContext().toString().compareTo(o2.getSemanticContext().toString());
				}
			}
		});

		buf.append("[");
		for (int i = 0; i < sortedConfigs.size(); i++) {
			if (i > 0) {
				buf.append(", ");
			}
			buf.append(sortedConfigs.get(i).toString(null, true, showContext));
		}
		buf.append("]");

		if ( hasSemanticContext ) buf.append(",hasSemanticContext=").append(hasSemanticContext);
		if ( uniqueAlt!=ATN.INVALID_ALT_NUMBER ) buf.append(",uniqueAlt=").append(uniqueAlt);
		if ( conflictingAlts!=null ) buf.append(",conflictingAlts=").append(conflictingAlts);
		if ( dipsIntoOuterContext ) buf.append(",dipsIntoOuterContext");
		return buf.toString();
	}

	public int getUniqueAlt() {
		return uniqueAlt;
	}

	public boolean hasSemanticContext() {
		return hasSemanticContext;
	}

	public void markExplicitSemanticContext() {
		ensureWritable();
		hasSemanticContext = true;
	}

	public BitSet getConflictingAlts() {
		return conflictingAlts;
	}

	public void setConflictingAlts(BitSet conflictingAlts) {
		ensureWritable();
		this.conflictingAlts = conflictingAlts;
	}

	public boolean getDipsIntoOuterContext() {
		return dipsIntoOuterContext;
	}

	public ATNConfig get(int index) {
		return configs.get(index);
	}

	public void remove(int index) {
		ensureWritable();
		ATNConfig config = configs.get(index);
		configs.remove(config);
		long key = getKey(config);
		if (mergedConfigs.get(key) == config) {
			mergedConfigs.remove(key);
		} else {
			for (int i = 0; i < unmerged.size(); i++) {
				if (unmerged.get(i) == config) {
					unmerged.remove(i);
					return;
				}
			}
		}
	}

	protected final void ensureWritable() {
		if (isReadOnly()) {
			throw new IllegalStateException("This ATNConfigSet is read only.");
		}
	}

	private final class ATNConfigSetIterator implements Iterator<ATNConfig> {

		int index = -1;
		boolean removed = false;

		@Override
		public boolean hasNext() {
			return index + 1 < configs.size();
		}

		@Override
		public ATNConfig next() {
			if (!hasNext()) {
				throw new NoSuchElementException();
			}

			index++;
			removed = false;
			return configs.get(index);
		}

		@Override
		public void remove() {
			if (removed || index < 0 || index >= configs.size()) {
				throw new IllegalStateException();
			}

			ATNConfigSet.this.remove(index);
			removed = true;
		}

	}
}<|MERGE_RESOLUTION|>--- conflicted
+++ resolved
@@ -28,15 +28,9 @@
 
 package org.antlr.v4.runtime.atn;
 
-<<<<<<< HEAD
 import org.antlr.v4.runtime.misc.NotNull;
 import org.antlr.v4.runtime.misc.Nullable;
 import org.antlr.v4.runtime.misc.Utils;
-=======
-import org.antlr.v4.runtime.misc.Array2DHashSet;
-import org.antlr.v4.runtime.misc.DoubleKeyMap;
-import org.antlr.v4.runtime.misc.NotNull;
->>>>>>> f9a63b88
 
 import java.util.ArrayList;
 import java.util.BitSet;
@@ -47,13 +41,9 @@
 import java.util.HashSet;
 import java.util.Iterator;
 import java.util.List;
-<<<<<<< HEAD
 import java.util.ListIterator;
 import java.util.Map;
 import java.util.NoSuchElementException;
-=======
-import java.util.Map;
->>>>>>> f9a63b88
 import java.util.Set;
 
 /**
@@ -88,7 +78,6 @@
 	 */
 	private final ArrayList<ATNConfig> configs;
 
-<<<<<<< HEAD
 	private int uniqueAlt;
 	private BitSet conflictingAlts;
 	// Used in parser and lexer. In lexer, it indicates we hit a pred
@@ -128,42 +117,6 @@
 		}
 
 		this.configs = (ArrayList<ATNConfig>)set.configs.clone();
-=======
-		@Override
-		public int hashCode(ATNConfig o) {
-			int hashCode = 7;
-			hashCode = 31 * hashCode + o.state.stateNumber;
-			hashCode = 31 * hashCode + o.alt;
-			hashCode = 31 * hashCode + o.getNonGreedyDepth();
-			hashCode = 31 * hashCode + o.semanticContext.hashCode();
-	        return hashCode;
-		}
-
-		@Override
-		public boolean equals(ATNConfig a, ATNConfig b) {
-			if ( a==b ) return true;
-			if ( a==null || b==null ) return false;
-			if ( hashCode(a) != hashCode(b) ) return false;
-			return a.state.stateNumber==b.state.stateNumber
-				&& a.alt==b.alt
-				&& a.getNonGreedyDepth() == b.getNonGreedyDepth()
-				&& b.semanticContext.equals(b.semanticContext);
-		}
-	}
-
-	/** Indicates that the set of configurations is read-only. Do not
-	 *  allow any code to manipulate the set; DFA states will point at
-	 *  the sets and they must not change. This does not protect the other
-	 *  fields; in particular, conflictingAlts is set after
-	 *  we've made this readonly.
- 	 */
-	protected boolean readonly = false;
-
-	/** All configs but hashed by (s, i, _, pi) not incl context.  Wiped out
-	 *  when we go readonly as this set becomes a DFA state.
-	 */
-	public ConfigHashSet configLookup;
->>>>>>> f9a63b88
 
 		this.dipsIntoOuterContext = set.dipsIntoOuterContext;
 		this.hasSemanticContext = set.hasSemanticContext;
@@ -195,7 +148,7 @@
 		return alts;
 	}
 
-	public boolean isReadOnly() {
+	public final boolean isReadOnly() {
 		return mergedConfigs == null;
 	}
 
@@ -305,6 +258,35 @@
 	@Override
 	public Object[] toArray() {
 		return configs.toArray();
+	}
+
+	public void removeNonGreedyConfigsInAlts(@NotNull BitSet alts) {
+		ensureWritable();
+
+		if (this.mergedConfigs != null) {
+			for (Iterator<Map.Entry<Long, ATNConfig>> it = this.mergedConfigs.entrySet().iterator(); it.hasNext(); ) {
+				Map.Entry<Long, ATNConfig> entry = it.next();
+				if (!entry.getValue().isGreedy() && alts.get(entry.getValue().getAlt())) {
+					it.remove();
+				}
+			}
+		}
+
+		if (this.unmerged != null) {
+			for (Iterator<ATNConfig> it = this.unmerged.iterator(); it.hasNext(); ) {
+				ATNConfig value = it.next();
+				if (!value.isGreedy() && alts.get(value.getAlt())) {
+					it.remove();
+				}
+			}
+		}
+
+		for (Iterator<ATNConfig> it = this.configs.iterator(); it.hasNext(); ) {
+			ATNConfig value = it.next();
+			if (!value.isGreedy() && alts.get(value.getAlt())) {
+				it.remove();
+			}
+		}
 	}
 
 	@Override
@@ -411,14 +393,15 @@
 			return false;
 		}
 
-		return left.getSemanticContext().equals(right.getSemanticContext());
+		return left.getNonGreedyDepth() == right.getNonGreedyDepth()
+			&& left.getSemanticContext().equals(right.getSemanticContext());
 	}
 
 	private static long getKey(ATNConfig e) {
-		long key = ((long)e.getState().stateNumber << 32) + (e.getAlt() << 3);
-		//key |= e.reachesIntoOuterContext != 0 ? 1 : 0;
-		//key |= e.resolveWithPredicate ? 1 << 1 : 0;
-		//key |= e.traversedPredicate ? 1 << 2 : 0;
+		long key = e.getState().stateNumber;
+		key = (key << 12) | (e.getAlt() & 0xFFF);
+		key = (key << 8) | (e.getNonGreedyDepth() & 0xFF);
+		//key = (key << 1) | (e.getReachesIntoOuterContext() ? 1 : 0);
 		return key;
 	}
 
@@ -470,26 +453,6 @@
 	public boolean removeAll(Collection<?> c) {
 		ensureWritable();
 		throw new UnsupportedOperationException("Not supported yet.");
-	}
-
-	public void removeNonGreedyConfigsInAlts(@NotNull BitSet alts) {
-		if ( readonly ) throw new IllegalStateException("This set is readonly");
-
-		if (this.configLookup != null) {
-			for (Iterator<ATNConfig> it = this.configLookup.iterator(); it.hasNext(); ) {
-				ATNConfig entry = it.next();
-				if (!entry.isGreedy() && alts.get(entry.alt)) {
-					it.remove();
-				}
-			}
-		}
-
-		for (Iterator<ATNConfig> it = this.configs.iterator(); it.hasNext(); ) {
-			ATNConfig value = it.next();
-			if (!value.isGreedy() && alts.get(value.alt)) {
-				it.remove();
-			}
-		}
 	}
 
 	@Override
