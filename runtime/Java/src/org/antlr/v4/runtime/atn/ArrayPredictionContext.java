/*
 * [The "BSD license"]
 *  Copyright (c) 2012 Sam Harwell
 *  All rights reserved.
 *
 *  Redistribution and use in source and binary forms, with or without
 *  modification, are permitted provided that the following conditions
 *  are met:
 *  1. Redistributions of source code must retain the above copyright
 *      notice, this list of conditions and the following disclaimer.
 *  2. Redistributions in binary form must reproduce the above copyright
 *      notice, this list of conditions and the following disclaimer in the
 *      documentation and/or other materials provided with the distribution.
 *  3. The name of the author may not be used to endorse or promote products
 *      derived from this software without specific prior written permission.
 *
 *  THIS SOFTWARE IS PROVIDED BY THE AUTHOR ``AS IS'' AND ANY EXPRESS OR
 *  IMPLIED WARRANTIES, INCLUDING, BUT NOT LIMITED TO, THE IMPLIED WARRANTIES
 *  OF MERCHANTABILITY AND FITNESS FOR A PARTICULAR PURPOSE ARE DISCLAIMED.
 *  IN NO EVENT SHALL THE AUTHOR BE LIABLE FOR ANY DIRECT, INDIRECT,
 *  INCIDENTAL, SPECIAL, EXEMPLARY, OR CONSEQUENTIAL DAMAGES (INCLUDING, BUT
 *  NOT LIMITED TO, PROCUREMENT OF SUBSTITUTE GOODS OR SERVICES; LOSS OF USE,
 *  DATA, OR PROFITS; OR BUSINESS INTERRUPTION) HOWEVER CAUSED AND ON ANY
 *  THEORY OF LIABILITY, WHETHER IN CONTRACT, STRICT LIABILITY, OR TORT
 *  (INCLUDING NEGLIGENCE OR OTHERWISE) ARISING IN ANY WAY OUT OF THE USE OF
 *  THIS SOFTWARE, EVEN IF ADVISED OF THE POSSIBILITY OF SUCH DAMAGE.
 */
package org.antlr.v4.runtime.atn;

import org.antlr.v4.runtime.atn.PredictionContextCache.IdentityCommutativePredictionContextOperands;
import org.antlr.v4.runtime.misc.NotNull;

import java.util.ArrayDeque;
import java.util.Arrays;
import java.util.Deque;
import java.util.HashSet;
import java.util.IdentityHashMap;
import java.util.Set;

public class ArrayPredictionContext extends PredictionContext {
<<<<<<< HEAD

	@NotNull
	public final PredictionContext[] parents;
	@NotNull
	public final int[] invokingStates;

	/*package*/ ArrayPredictionContext(@NotNull PredictionContext[] parents, int[] invokingStates) {
		super(calculateHashCode(calculateParentHashCode(parents), calculateInvokingStatesHashCode(invokingStates)));
		assert parents.length == invokingStates.length;
		assert invokingStates.length > 1 || invokingStates[0] != EMPTY_FULL_STATE_KEY : "Should be using PredictionContext.EMPTY instead.";

=======
	/** Parent can be null only if full ctx mode and we make an array
	 *  from EMPTY and non-empty. We merge EMPTY by using null parent and
	 *  returnState == EMPTY_FULL_RETURN_STATE
	 */
	public final PredictionContext[] parents;

	/** Sorted for merge, no duplicates; if present,
	 *  EMPTY_FULL_RETURN_STATE is always first
 	 */
	public final int[] returnStates;

	public ArrayPredictionContext(SingletonPredictionContext a) {
		this(new PredictionContext[] {a.parent}, new int[] {a.returnState});
	}

	public ArrayPredictionContext(PredictionContext[] parents, int[] returnStates) {
		super(calculateHashCode(parents, returnStates));
		assert parents!=null && parents.length>0;
		assert returnStates!=null && returnStates.length>0;
//		System.err.println("CREATE ARRAY: "+Arrays.toString(parents)+", "+Arrays.toString(returnStates));
>>>>>>> 34709787
		this.parents = parents;
		this.returnStates = returnStates;
	}

<<<<<<< HEAD
	/*package*/ ArrayPredictionContext(@NotNull PredictionContext[] parents, int[] invokingStates, int hashCode) {
		super(hashCode);
		assert parents.length == invokingStates.length;
		assert invokingStates.length > 1 || invokingStates[0] != EMPTY_FULL_STATE_KEY : "Should be using PredictionContext.EMPTY instead.";
=======
//ArrayPredictionContext(@NotNull PredictionContext[] parents, int[] returnStates, int parentHashCode, int returnStateHashCode) {
//		super(calculateHashCode(parentHashCode, returnStateHashCode));
//		assert parents.length == returnStates.length;
//		assert returnStates.length > 1 || returnStates[0] != EMPTY_FULL_STATE_KEY : "Should be using PredictionContext.EMPTY instead.";
//
//		this.parents = parents;
//		this.returnStates = returnStates;
//	}
//
//ArrayPredictionContext(@NotNull PredictionContext[] parents, int[] returnStates, int hashCode) {
//		super(hashCode);
//		assert parents.length == returnStates.length;
//		assert returnStates.length > 1 || returnStates[0] != EMPTY_FULL_STATE_KEY : "Should be using PredictionContext.EMPTY instead.";
//
//		this.parents = parents;
//		this.returnStates = returnStates;
//	}

	protected static int calculateHashCode(PredictionContext[] parents, int[] returnStates) {
		return calculateHashCode(calculateParentHashCode(parents),
								 calculateReturnStatesHashCode(returnStates));
	}

	protected static int calculateParentHashCode(PredictionContext[] parents) {
		int hashCode = 1;
		for (PredictionContext p : parents) {
			if ( p!=null ) { // can be null for full ctx stack in ArrayPredictionContext
				hashCode = hashCode * 31 ^ p.hashCode();
			}
		}
>>>>>>> 34709787

		this.parents = parents;
		this.invokingStates = invokingStates;
	}

<<<<<<< HEAD
	@Override
	public PredictionContext getParent(int index) {
		return parents[index];
	}

	@Override
	public int getInvokingState(int index) {
		return invokingStates[index];
	}

	@Override
	public int findInvokingState(int invokingState) {
		return Arrays.binarySearch(invokingStates, invokingState);
=======
	protected static int calculateReturnStatesHashCode(int[] returnStates) {
		int hashCode = 1;
		for (int state : returnStates) {
			hashCode = hashCode * 31 ^ state;
		}

		return hashCode;
	}

	@Override
	public Iterator<SingletonPredictionContext> iterator() {
		return new Iterator<SingletonPredictionContext>() {
			int i = 0;
			@Override
			public boolean hasNext() { return i < parents.length; }

			@Override
			public SingletonPredictionContext next() {
				SingletonPredictionContext ctx =
					SingletonPredictionContext.create(parents[i], returnStates[i]);
				i++;
				return ctx;
			}

			@Override
			public void remove() { throw new UnsupportedOperationException(); }
		};
	}

	@Override
	public boolean isEmpty() {
		return size()==1 &&
			   returnStates[0]==EMPTY_RETURN_STATE;
>>>>>>> 34709787
	}

	@Override
	public int size() {
		return returnStates.length;
	}

	@Override
	public boolean isEmpty() {
		return false;
	}

	@Override
<<<<<<< HEAD
	public boolean hasEmpty() {
		return invokingStates[invokingStates.length - 1] == EMPTY_FULL_STATE_KEY;
	}

	@Override
	protected PredictionContext addEmptyContext() {
		if (hasEmpty()) {
			return this;
		}

		PredictionContext[] parents2 = Arrays.copyOf(parents, parents.length + 1);
		int[] invokingStates2 = Arrays.copyOf(invokingStates, invokingStates.length + 1);
		parents2[parents2.length - 1] = PredictionContext.EMPTY_FULL;
		invokingStates2[invokingStates2.length - 1] = PredictionContext.EMPTY_FULL_STATE_KEY;
		return new ArrayPredictionContext(parents2, invokingStates2);
	}

	@Override
	protected PredictionContext removeEmptyContext() {
		if (!hasEmpty()) {
			return this;
		}

		if (invokingStates.length == 2) {
			return new SingletonPredictionContext(parents[0], invokingStates[0]);
		}
		else {
			PredictionContext[] parents2 = Arrays.copyOf(parents, parents.length - 1);
			int[] invokingStates2 = Arrays.copyOf(invokingStates, invokingStates.length - 1);
			return new ArrayPredictionContext(parents2, invokingStates2);
		}
	}

	@Override
	public PredictionContext appendContext(PredictionContext suffix, PredictionContextCache contextCache) {
		return appendContext(this, suffix, new IdentityHashMap<PredictionContext, PredictionContext>());
	}

	private static PredictionContext appendContext(PredictionContext context, PredictionContext suffix, IdentityHashMap<PredictionContext, PredictionContext> visited) {
		if (suffix.isEmpty()) {
			if (isEmptyLocal(suffix)) {
				if (context.hasEmpty()) {
					return EMPTY_LOCAL;
				}
				
				throw new UnsupportedOperationException("what to do here?");
			}

			return context;
		}

		if (suffix.size() != 1) {
			throw new UnsupportedOperationException("Appending a tree suffix is not yet supported.");
		}

		PredictionContext result = visited.get(context);
		if (result == null) {
			if (context.isEmpty()) {
				result = suffix;
			}
			else {
				int parentCount = context.size();
				if (context.hasEmpty()) {
					parentCount--;
				}

				PredictionContext[] updatedParents = new PredictionContext[parentCount];
				int[] updatedInvokingStates = new int[parentCount];
				for (int i = 0; i < parentCount; i++) {
					updatedInvokingStates[i] = context.getInvokingState(i);
				}

				for (int i = 0; i < parentCount; i++) {
					updatedParents[i] = appendContext(context.getParent(i), suffix, visited);
				}

				if (updatedParents.length == 1) {
					result = new SingletonPredictionContext(updatedParents[0], updatedInvokingStates[0]);
				}
				else {
					assert updatedParents.length > 1;
					result = new ArrayPredictionContext(updatedParents, updatedInvokingStates);
				}

				if (context.hasEmpty()) {
					result = PredictionContext.join(result, suffix);
				}
			}

			visited.put(context, result);
		}

		return result;
	}

=======
	public int getReturnState(int index) {
		return returnStates[index];
	}

//	@Override
//	public int findReturnState(int returnState) {
//		return Arrays.binarySearch(returnStates, returnState);
//	}

>>>>>>> 34709787
	@Override
	public boolean equals(Object o) {
		if (this == o) {
			return true;
		}
		else if (!(o instanceof ArrayPredictionContext)) {
			return false;
		}

		if ( this.hashCode() != o.hashCode() ) {
			return false; // can't be same if hash is different
		}

<<<<<<< HEAD
		ArrayPredictionContext other = (ArrayPredictionContext)o;
		return equals(other, new HashSet<IdentityCommutativePredictionContextOperands>());
	}

	private boolean equals(ArrayPredictionContext other, Set<IdentityCommutativePredictionContextOperands> visited) {
		Deque<PredictionContext> selfWorkList = new ArrayDeque<PredictionContext>();
		Deque<PredictionContext> otherWorkList = new ArrayDeque<PredictionContext>();
		selfWorkList.push(this);
		otherWorkList.push(other);
		while (!selfWorkList.isEmpty()) {
			IdentityCommutativePredictionContextOperands operands = new IdentityCommutativePredictionContextOperands(selfWorkList.pop(), otherWorkList.pop());
			if (!visited.add(operands)) {
				continue;
			}

			int selfSize = operands.getX().size();
			if (selfSize == 0) {
				if (!operands.getX().equals(operands.getY())) {
					return false;
				}

				continue;
=======
		ArrayPredictionContext a = (ArrayPredictionContext)o;
		return Arrays.equals(returnStates, a.returnStates) &&
		       Arrays.equals(parents, a.parents);
	}

	@Override
	public String toString() {
		if ( isEmpty() ) return "[]";
		StringBuilder buf = new StringBuilder();
		buf.append("[");
		for (int i=0; i<returnStates.length; i++) {
			if ( i>0 ) buf.append(", ");
			if ( returnStates[i]==EMPTY_RETURN_STATE ) {
				buf.append("$");
				continue;
			}
			buf.append(returnStates[i]);
			if ( parents[i]!=null ) {
				buf.append(' ');
				buf.append(parents[i].toString());
>>>>>>> 34709787
			}

			int otherSize = operands.getY().size();
			if (selfSize != otherSize) {
				return false;
			}

			for (int i = 0; i < selfSize; i++) {
				if (operands.getX().getInvokingState(i) != operands.getY().getInvokingState(i)) {
					return false;
				}

				PredictionContext selfParent = operands.getX().getParent(i);
				PredictionContext otherParent = operands.getY().getParent(i);
				if (selfParent.hashCode() != otherParent.hashCode()) {
					return false;
				}

				if (selfParent != otherParent) {
					selfWorkList.push(selfParent);
					otherWorkList.push(otherParent);
				}
			}
		}

		return true;
	}

}<|MERGE_RESOLUTION|>--- conflicted
+++ resolved
@@ -38,135 +38,43 @@
 import java.util.Set;
 
 public class ArrayPredictionContext extends PredictionContext {
-<<<<<<< HEAD
 
 	@NotNull
 	public final PredictionContext[] parents;
 	@NotNull
-	public final int[] invokingStates;
-
-	/*package*/ ArrayPredictionContext(@NotNull PredictionContext[] parents, int[] invokingStates) {
-		super(calculateHashCode(calculateParentHashCode(parents), calculateInvokingStatesHashCode(invokingStates)));
-		assert parents.length == invokingStates.length;
-		assert invokingStates.length > 1 || invokingStates[0] != EMPTY_FULL_STATE_KEY : "Should be using PredictionContext.EMPTY instead.";
-
-=======
-	/** Parent can be null only if full ctx mode and we make an array
-	 *  from EMPTY and non-empty. We merge EMPTY by using null parent and
-	 *  returnState == EMPTY_FULL_RETURN_STATE
-	 */
-	public final PredictionContext[] parents;
-
-	/** Sorted for merge, no duplicates; if present,
-	 *  EMPTY_FULL_RETURN_STATE is always first
- 	 */
 	public final int[] returnStates;
 
-	public ArrayPredictionContext(SingletonPredictionContext a) {
-		this(new PredictionContext[] {a.parent}, new int[] {a.returnState});
-	}
-
-	public ArrayPredictionContext(PredictionContext[] parents, int[] returnStates) {
-		super(calculateHashCode(parents, returnStates));
-		assert parents!=null && parents.length>0;
-		assert returnStates!=null && returnStates.length>0;
-//		System.err.println("CREATE ARRAY: "+Arrays.toString(parents)+", "+Arrays.toString(returnStates));
->>>>>>> 34709787
+	/*package*/ ArrayPredictionContext(@NotNull PredictionContext[] parents, int[] returnStates) {
+		super(calculateHashCode(calculateParentHashCode(parents), calculateReturnStatesHashCode(returnStates)));
+		assert parents.length == returnStates.length;
+		assert returnStates.length > 1 || returnStates[0] != EMPTY_FULL_STATE_KEY : "Should be using PredictionContext.EMPTY instead.";
+
 		this.parents = parents;
 		this.returnStates = returnStates;
 	}
 
-<<<<<<< HEAD
-	/*package*/ ArrayPredictionContext(@NotNull PredictionContext[] parents, int[] invokingStates, int hashCode) {
+	/*package*/ ArrayPredictionContext(@NotNull PredictionContext[] parents, int[] returnStates, int hashCode) {
 		super(hashCode);
-		assert parents.length == invokingStates.length;
-		assert invokingStates.length > 1 || invokingStates[0] != EMPTY_FULL_STATE_KEY : "Should be using PredictionContext.EMPTY instead.";
-=======
-//ArrayPredictionContext(@NotNull PredictionContext[] parents, int[] returnStates, int parentHashCode, int returnStateHashCode) {
-//		super(calculateHashCode(parentHashCode, returnStateHashCode));
-//		assert parents.length == returnStates.length;
-//		assert returnStates.length > 1 || returnStates[0] != EMPTY_FULL_STATE_KEY : "Should be using PredictionContext.EMPTY instead.";
-//
-//		this.parents = parents;
-//		this.returnStates = returnStates;
-//	}
-//
-//ArrayPredictionContext(@NotNull PredictionContext[] parents, int[] returnStates, int hashCode) {
-//		super(hashCode);
-//		assert parents.length == returnStates.length;
-//		assert returnStates.length > 1 || returnStates[0] != EMPTY_FULL_STATE_KEY : "Should be using PredictionContext.EMPTY instead.";
-//
-//		this.parents = parents;
-//		this.returnStates = returnStates;
-//	}
-
-	protected static int calculateHashCode(PredictionContext[] parents, int[] returnStates) {
-		return calculateHashCode(calculateParentHashCode(parents),
-								 calculateReturnStatesHashCode(returnStates));
-	}
-
-	protected static int calculateParentHashCode(PredictionContext[] parents) {
-		int hashCode = 1;
-		for (PredictionContext p : parents) {
-			if ( p!=null ) { // can be null for full ctx stack in ArrayPredictionContext
-				hashCode = hashCode * 31 ^ p.hashCode();
-			}
-		}
->>>>>>> 34709787
+		assert parents.length == returnStates.length;
+		assert returnStates.length > 1 || returnStates[0] != EMPTY_FULL_STATE_KEY : "Should be using PredictionContext.EMPTY instead.";
 
 		this.parents = parents;
-		this.invokingStates = invokingStates;
-	}
-
-<<<<<<< HEAD
+		this.returnStates = returnStates;
+	}
+
 	@Override
 	public PredictionContext getParent(int index) {
 		return parents[index];
 	}
 
 	@Override
-	public int getInvokingState(int index) {
-		return invokingStates[index];
-	}
-
-	@Override
-	public int findInvokingState(int invokingState) {
-		return Arrays.binarySearch(invokingStates, invokingState);
-=======
-	protected static int calculateReturnStatesHashCode(int[] returnStates) {
-		int hashCode = 1;
-		for (int state : returnStates) {
-			hashCode = hashCode * 31 ^ state;
-		}
-
-		return hashCode;
-	}
-
-	@Override
-	public Iterator<SingletonPredictionContext> iterator() {
-		return new Iterator<SingletonPredictionContext>() {
-			int i = 0;
-			@Override
-			public boolean hasNext() { return i < parents.length; }
-
-			@Override
-			public SingletonPredictionContext next() {
-				SingletonPredictionContext ctx =
-					SingletonPredictionContext.create(parents[i], returnStates[i]);
-				i++;
-				return ctx;
-			}
-
-			@Override
-			public void remove() { throw new UnsupportedOperationException(); }
-		};
-	}
-
-	@Override
-	public boolean isEmpty() {
-		return size()==1 &&
-			   returnStates[0]==EMPTY_RETURN_STATE;
->>>>>>> 34709787
+	public int getReturnState(int index) {
+		return returnStates[index];
+	}
+
+	@Override
+	public int findReturnState(int returnState) {
+		return Arrays.binarySearch(returnStates, returnState);
 	}
 
 	@Override
@@ -180,9 +88,8 @@
 	}
 
 	@Override
-<<<<<<< HEAD
 	public boolean hasEmpty() {
-		return invokingStates[invokingStates.length - 1] == EMPTY_FULL_STATE_KEY;
+		return returnStates[returnStates.length - 1] == EMPTY_FULL_STATE_KEY;
 	}
 
 	@Override
@@ -192,10 +99,10 @@
 		}
 
 		PredictionContext[] parents2 = Arrays.copyOf(parents, parents.length + 1);
-		int[] invokingStates2 = Arrays.copyOf(invokingStates, invokingStates.length + 1);
+		int[] returnStates2 = Arrays.copyOf(returnStates, returnStates.length + 1);
 		parents2[parents2.length - 1] = PredictionContext.EMPTY_FULL;
-		invokingStates2[invokingStates2.length - 1] = PredictionContext.EMPTY_FULL_STATE_KEY;
-		return new ArrayPredictionContext(parents2, invokingStates2);
+		returnStates2[returnStates2.length - 1] = PredictionContext.EMPTY_FULL_STATE_KEY;
+		return new ArrayPredictionContext(parents2, returnStates2);
 	}
 
 	@Override
@@ -204,13 +111,13 @@
 			return this;
 		}
 
-		if (invokingStates.length == 2) {
-			return new SingletonPredictionContext(parents[0], invokingStates[0]);
+		if (returnStates.length == 2) {
+			return new SingletonPredictionContext(parents[0], returnStates[0]);
 		}
 		else {
 			PredictionContext[] parents2 = Arrays.copyOf(parents, parents.length - 1);
-			int[] invokingStates2 = Arrays.copyOf(invokingStates, invokingStates.length - 1);
-			return new ArrayPredictionContext(parents2, invokingStates2);
+			int[] returnStates2 = Arrays.copyOf(returnStates, returnStates.length - 1);
+			return new ArrayPredictionContext(parents2, returnStates2);
 		}
 	}
 
@@ -248,9 +155,9 @@
 				}
 
 				PredictionContext[] updatedParents = new PredictionContext[parentCount];
-				int[] updatedInvokingStates = new int[parentCount];
+				int[] updatedReturnStates = new int[parentCount];
 				for (int i = 0; i < parentCount; i++) {
-					updatedInvokingStates[i] = context.getInvokingState(i);
+					updatedReturnStates[i] = context.getReturnState(i);
 				}
 
 				for (int i = 0; i < parentCount; i++) {
@@ -258,11 +165,11 @@
 				}
 
 				if (updatedParents.length == 1) {
-					result = new SingletonPredictionContext(updatedParents[0], updatedInvokingStates[0]);
+					result = new SingletonPredictionContext(updatedParents[0], updatedReturnStates[0]);
 				}
 				else {
 					assert updatedParents.length > 1;
-					result = new ArrayPredictionContext(updatedParents, updatedInvokingStates);
+					result = new ArrayPredictionContext(updatedParents, updatedReturnStates);
 				}
 
 				if (context.hasEmpty()) {
@@ -276,17 +183,6 @@
 		return result;
 	}
 
-=======
-	public int getReturnState(int index) {
-		return returnStates[index];
-	}
-
-//	@Override
-//	public int findReturnState(int returnState) {
-//		return Arrays.binarySearch(returnStates, returnState);
-//	}
-
->>>>>>> 34709787
 	@Override
 	public boolean equals(Object o) {
 		if (this == o) {
@@ -300,7 +196,6 @@
 			return false; // can't be same if hash is different
 		}
 
-<<<<<<< HEAD
 		ArrayPredictionContext other = (ArrayPredictionContext)o;
 		return equals(other, new HashSet<IdentityCommutativePredictionContextOperands>());
 	}
@@ -323,28 +218,6 @@
 				}
 
 				continue;
-=======
-		ArrayPredictionContext a = (ArrayPredictionContext)o;
-		return Arrays.equals(returnStates, a.returnStates) &&
-		       Arrays.equals(parents, a.parents);
-	}
-
-	@Override
-	public String toString() {
-		if ( isEmpty() ) return "[]";
-		StringBuilder buf = new StringBuilder();
-		buf.append("[");
-		for (int i=0; i<returnStates.length; i++) {
-			if ( i>0 ) buf.append(", ");
-			if ( returnStates[i]==EMPTY_RETURN_STATE ) {
-				buf.append("$");
-				continue;
-			}
-			buf.append(returnStates[i]);
-			if ( parents[i]!=null ) {
-				buf.append(' ');
-				buf.append(parents[i].toString());
->>>>>>> 34709787
 			}
 
 			int otherSize = operands.getY().size();
@@ -353,7 +226,7 @@
 			}
 
 			for (int i = 0; i < selfSize; i++) {
-				if (operands.getX().getInvokingState(i) != operands.getY().getInvokingState(i)) {
+				if (operands.getX().getReturnState(i) != operands.getY().getReturnState(i)) {
 					return false;
 				}
 
