/*
 [The "BSD license"]
  Copyright (c) 2011 Terence Parr
  All rights reserved.

  Redistribution and use in source and binary forms, with or without
  modification, are permitted provided that the following conditions
  are met:

  1. Redistributions of source code must retain the above copyright
     notice, this list of conditions and the following disclaimer.
  2. Redistributions in binary form must reproduce the above copyright
     notice, this list of conditions and the following disclaimer in the
     documentation and/or other materials provided with the distribution.
  3. The name of the author may not be used to endorse or promote products
     derived from this software without specific prior written permission.

  THIS SOFTWARE IS PROVIDED BY THE AUTHOR ``AS IS'' AND ANY EXPRESS OR
  IMPLIED WARRANTIES, INCLUDING, BUT NOT LIMITED TO, THE IMPLIED WARRANTIES
  OF MERCHANTABILITY AND FITNESS FOR A PARTICULAR PURPOSE ARE DISCLAIMED.
  IN NO EVENT SHALL THE AUTHOR BE LIABLE FOR ANY DIRECT, INDIRECT,
  INCIDENTAL, SPECIAL, EXEMPLARY, OR CONSEQUENTIAL DAMAGES (INCLUDING, BUT
  NOT LIMITED TO, PROCUREMENT OF SUBSTITUTE GOODS OR SERVICES; LOSS OF USE,
  DATA, OR PROFITS; OR BUSINESS INTERRUPTION) HOWEVER CAUSED AND ON ANY
  THEORY OF LIABILITY, WHETHER IN CONTRACT, STRICT LIABILITY, OR TORT
  (INCLUDING NEGLIGENCE OR OTHERWISE) ARISING IN ANY WAY OUT OF THE USE OF
  THIS SOFTWARE, EVEN IF ADVISED OF THE POSSIBILITY OF SUCH DAMAGE.
 */

package org.antlr.v4.runtime.atn;

import org.antlr.v4.runtime.misc.IntervalSet;

import java.util.ArrayList;
import java.util.Arrays;
import java.util.Collections;
import java.util.HashMap;
import java.util.List;
import java.util.Map;

public class ATNState {
	public static final int INITIAL_NUM_TRANSITIONS = 4;

	// constants for serialization
	public static final int INVALID_TYPE = 0;
	public static final int BASIC = 1;
	public static final int RULE_START = 2;
	public static final int BLOCK_START = 3;
	public static final int PLUS_BLOCK_START = 4;
	public static final int STAR_BLOCK_START = 5;
	public static final int TOKEN_START = 6;
	public static final int RULE_STOP = 7;
	public static final int BLOCK_END = 8;
	public static final int STAR_LOOP_BACK = 9;
	public static final int STAR_LOOP_ENTRY = 10;
	public static final int PLUS_LOOP_BACK = 11;
	public static final int LOOP_END = 12;

	public static final List<String> serializationNames =
		Collections.unmodifiableList(Arrays.asList(
			"INVALID",
			"BASIC",
			"RULE_START",
			"BLOCK_START",
			"PLUS_BLOCK_START",
			"STAR_BLOCK_START",
			"TOKEN_START",
			"RULE_STOP",
			"BLOCK_END",
			"STAR_LOOP_BACK",
			"STAR_LOOP_ENTRY",
			"PLUS_LOOP_BACK",
			"LOOP_END"
		));

	@SuppressWarnings("serial")
	public static final Map<Class<? extends ATNState>, Integer> serializationTypes =
		Collections.unmodifiableMap(new HashMap<Class<? extends ATNState>, Integer>() {{
            put(ATNState.class, BASIC);
            put(RuleStartState.class, RULE_START);
            put(BlockStartState.class, BLOCK_START);
            put(PlusBlockStartState.class, PLUS_BLOCK_START);
            put(StarBlockStartState.class, STAR_BLOCK_START);
            put(TokensStartState.class, TOKEN_START);
            put(RuleStopState.class, RULE_STOP);
            put(BlockEndState.class, BLOCK_END);
            put(PlusLoopbackState.class, PLUS_LOOP_BACK);
            put(StarLoopbackState.class, STAR_LOOP_BACK);
			put(StarLoopEntryState.class, STAR_LOOP_ENTRY);
			put(LoopEndState.class, LOOP_END);
        }});

	public static final int INVALID_STATE_NUMBER = -1;

    /** Which ATN are we in? */
   	public ATN atn = null;

	public int stateNumber = INVALID_STATE_NUMBER;

	public int ruleIndex; // at runtime, we don't have Rule objects

	public boolean epsilonOnlyTransitions = false;

	/** Track the transitions emanating from this ATN state. */
	protected final List<Transition> transitions =
		new ArrayList<Transition>(INITIAL_NUM_TRANSITIONS);

	protected List<Transition> optimizedTransitions = transitions;

	/** Used to cache lookahead during parsing, not used during construction */
    public IntervalSet nextTokenWithinRule;

	@Override
	public int hashCode() { return stateNumber; }

	@Override
	public boolean equals(Object o) {
		// are these states same object?
		if ( o instanceof ATNState ) return stateNumber==((ATNState)o).stateNumber;
		return false;
	}

	public boolean isNonGreedyExitState() {
		return false;
	}

	@Override
	public String toString() {
		return String.valueOf(stateNumber);
	}

<<<<<<< HEAD
=======
	public Transition[] getTransitions() {
		return transitions.toArray(new Transition[transitions.size()]);
	}

>>>>>>> 72c1fc8f
	public int getNumberOfTransitions() {
		return transitions.size();
	}

	public void addTransition(Transition e) {
		if (transitions.isEmpty()) {
			epsilonOnlyTransitions = e.isEpsilon();
		}
		else if (epsilonOnlyTransitions != e.isEpsilon()) {
			System.err.format("ATN state %d has both epsilon and non-epsilon transitions.\n", stateNumber);
			epsilonOnlyTransitions = false;
		}

		transitions.add(e);
	}

	public Transition transition(int i) {
		return transitions.get(i);
	}

	public void setTransition(int i, Transition e) {
		transitions.set(i, e);
	}

	public Transition removeTransition(int index) {
		return transitions.remove(index);
	}

	public int getStateType() {
		return serializationTypes.get(this.getClass());
	}

	public final boolean onlyHasEpsilonTransitions() {
		return epsilonOnlyTransitions;
	}

	public void setRuleIndex(int ruleIndex) { this.ruleIndex = ruleIndex; }

	public boolean isOptimized() {
		return optimizedTransitions != transitions;
	}

	public int getNumberOfOptimizedTransitions() {
		return optimizedTransitions.size();
	}

	public Transition getOptimizedTransition(int i) {
		return optimizedTransitions.get(i);
	}

	public void addOptimizedTransition(Transition e) {
		if (!isOptimized()) {
			optimizedTransitions = new ArrayList<Transition>();
		}

		optimizedTransitions.add(e);
	}

	public void setOptimizedTransition(int i, Transition e) {
		if (!isOptimized()) {
			throw new IllegalStateException();
		}

		optimizedTransitions.set(i, e);
	}

	public void removeOptimizedTransition(int i) {
		if (!isOptimized()) {
			throw new IllegalStateException();
		}

		optimizedTransitions.remove(i);
	}

}<|MERGE_RESOLUTION|>--- conflicted
+++ resolved
@@ -129,13 +129,10 @@
 		return String.valueOf(stateNumber);
 	}
 
-<<<<<<< HEAD
-=======
 	public Transition[] getTransitions() {
 		return transitions.toArray(new Transition[transitions.size()]);
 	}
 
->>>>>>> 72c1fc8f
 	public int getNumberOfTransitions() {
 		return transitions.size();
 	}
