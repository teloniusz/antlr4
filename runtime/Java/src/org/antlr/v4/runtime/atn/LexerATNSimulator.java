--- conflicted
+++ resolved
@@ -565,7 +565,6 @@
 				configs.add(config);
 				return;
 			}
-<<<<<<< HEAD
 			else if ( context.hasEmpty() ) {
 				configs.add(config.transform(config.getState(), PredictionContext.EMPTY_FULL));
 			}
@@ -574,25 +573,6 @@
 				int invokingStateNumber = context.getInvokingState(i);
 				if (invokingStateNumber == PredictionContext.EMPTY_FULL_STATE_KEY) {
 					continue;
-=======
-			if ( config.context!=null && !config.context.isEmpty() ) {
-				for (SingletonPredictionContext ctx : config.context) {
-					if ( !ctx.isEmpty() ) {
-						PredictionContext newContext = ctx.parent; // "pop" invoking state
-						if ( ctx.invokingState==PredictionContext.EMPTY_FULL_CTX_INVOKING_STATE ) {
-							// we have no context info. Don't pursue.
-							if ( debug ) System.out.println("FALLING off token "+
-														    recog.getRuleNames()[config.state.ruleIndex]);
-							configs.add(config);
-							continue;
-						}
-						ATNState invokingState = atn.states.get(ctx.invokingState);
-						RuleTransition rt = (RuleTransition)invokingState.transition(0);
-						ATNState retState = rt.followState;
-						LexerATNConfig c = new LexerATNConfig(retState, config.alt, newContext);
-						closure(c, configs);
-					}
->>>>>>> 332c9f44
 				}
 
 				PredictionContext newContext = context.getParent(i); // "pop" invoking state
