--- conflicted
+++ resolved
@@ -31,155 +31,8 @@
 
 public class ParserATNPathFinder /*extends ParserATNSimulator<Token>*/ {
 
-<<<<<<< HEAD
-import java.util.ArrayList;
-import java.util.HashSet;
-import java.util.List;
-import java.util.Set;
-
-public class ParserATNPathFinder extends ParserATNSimulator<Token> {
-	public ParserATNPathFinder(@Nullable Parser<Token> parser, @NotNull ATN atn) {
-		super(parser, atn);
-	}
-
-	/** Given an input sequence, as a subset of the input stream, trace the path through the
-	 *  ATN starting at s. The path returned includes s and the final target of the last input
-	 *  symbol. If there are multiple paths through the ATN to the final state, it uses the first
-	 *  method finds. This is used to figure out how input sequence is matched in more than one
-	 *  way between the alternatives of a decision. It's only that decision we are concerned with
-	 *  and so if there are ambiguous decisions further along, we will ignore them for the
-	 *  purposes of computing the path to the final state. To figure out multiple paths for
-	 *  decision, use this method  on the left edge of the alternatives of the decision in question.
-	 *
-	 *  TODO: I haven't figured out what to do with nongreedy decisions yet
-	 *  TODO: preds. unless i create rule specific ctxs, i can't eval preds. also must eval args!
-	 */
-	public TraceTree trace(@NotNull ATNState s, @Nullable RuleContext<Token> ctx,
-								TokenStream<? extends Token> input, int start, int stop)
-	{
-		System.out.println("REACHES "+s.stateNumber+" start state");
-		List<TraceTree> leaves = new ArrayList<TraceTree>();
-		@SuppressWarnings("unchecked") // safe
-		HashSet<ATNState>[] busy = (HashSet<ATNState>[])new HashSet<?>[stop-start+1];
-		for (int i = 0; i < busy.length; i++) {
-			busy[i] = new HashSet<ATNState>();
-		}
-		TraceTree path = _trace(s, ctx, ctx, input, start, start, stop, leaves, busy);
-		if ( path!=null ) path.leaves = leaves;
-		return path;
-	}
-
-	/** Returns true if we found path */
-	public TraceTree _trace(@NotNull ATNState s, RuleContext<Token> initialContext, RuleContext<Token> ctx,
-							TokenStream<? extends Token> input, int start, int i, int stop,
-							List<TraceTree> leaves, @NotNull Set<ATNState>[] busy)
-	{
-		TraceTree root = new TraceTree(s);
-		if ( i>stop ) {
-			leaves.add(root); // track final states
-			System.out.println("leaves=" + leaves);
-			return root;
-		}
-
-		if ( !busy[i-start].add(s) ) {
-			System.out.println("already visited "+s.stateNumber+" at input "+i+"="+input.get(i).getText());
-			return null;
-		}
-		busy[i-start].add(s);
-
-		System.out.println("TRACE "+s.stateNumber+" at input "+input.get(i).getText());
-
-		if ( s instanceof RuleStopState) {
-			// We hit rule end. If we have context info, use it
-			if ( ctx!=null && !ctx.isEmpty() ) {
-				System.out.println("stop state "+s.stateNumber+", ctx="+ctx);
-				ATNState invokingState = atn.states.get(ctx.invokingState);
-				RuleTransition rt = (RuleTransition)invokingState.transition(0);
-				ATNState retState = rt.followState;
-				return _trace(retState, initialContext, ctx.parent, input, start, i, stop, leaves, busy);
-			}
-			else {
-				// else if we have no context info, just chase follow links (if greedy)
-				System.out.println("FALLING off rule "+getRuleName(s.ruleIndex));
-			}
-		}
-
-		int n = s.getNumberOfTransitions();
-		boolean aGoodPath = false;
-		TraceTree found;
-		for (int j=0; j<n; j++) {
-			Transition t = s.transition(j);
-			if ( t.getClass() == RuleTransition.class ) {
-				RuleContext<Token> newContext = RuleContext.getChildContext(ctx, s.stateNumber);
-				found = _trace(t.target, initialContext, newContext, input, start, i, stop, leaves, busy);
-				if ( found!=null ) {aGoodPath=true; root.addChild(found);}
-				continue;
-			}
-			if ( t instanceof PredicateTransition ) {
-				found = predTransition(initialContext, ctx, input, start, i, stop, leaves, busy, root, t);
-				if ( found!=null ) {aGoodPath=true; root.addChild(found);}
-				continue;
-			}
-			if ( t.isEpsilon() ) {
-				found = _trace(t.target, initialContext, ctx, input, start, i, stop, leaves, busy);
-				if ( found!=null ) {aGoodPath=true; root.addChild(found);}
-				continue;
-			}
-			if ( t.getClass() == WildcardTransition.class ) {
-				System.out.println("REACHES " + t.target.stateNumber + " matching input " + input.get(i).getText());
-				found = _trace(t.target, initialContext, ctx, input, start, i+1, stop, leaves, busy);
-				if ( found!=null ) {aGoodPath=true; root.addChild(found);}
-				continue;
-			}
-			IntervalSet set = t.label();
-			if ( set!=null ) {
-				if ( t instanceof NotSetTransition ) {
-					if ( !set.contains(input.get(i).getType()) ) {
-						System.out.println("REACHES " + t.target.stateNumber + " matching input " + input.get(i).getText());
-						found = _trace(t.target, initialContext, ctx, input, start, i+1, stop, leaves, busy);
-						if ( found!=null ) {aGoodPath=true; root.addChild(found);}
-					}
-				}
-				else {
-					if ( set.contains(input.get(i).getType()) ) {
-						System.out.println("REACHES " + t.target.stateNumber + " matching input " + input.get(i).getText());
-						found = _trace(t.target, initialContext, ctx, input, start, i+1, stop, leaves, busy);
-						if ( found!=null ) {aGoodPath=true; root.addChild(found);}
-					}
-				}
-			}
-		}
-		if ( aGoodPath ) return root; // found at least one transition leading to success
-		return null;
-	}
-
-	public TraceTree predTransition(RuleContext<Token> initialContext, RuleContext<Token> ctx, TokenStream<? extends Token> input, int start,
-									int i, int stop, List<TraceTree> leaves, Set<ATNState>[] busy,
-									TraceTree root, Transition t)
-	{
-		SemanticContext.Predicate pred = ((PredicateTransition) t).getPredicate();
-		boolean pass;
-		if ( pred.isCtxDependent ) {
-			if ( ctx instanceof ParserRuleContext && ctx==initialContext ) {
-				System.out.println("eval pred "+pred+"="+pred.eval(parser, ctx));
-				pass = pred.eval(parser, ctx);
-			}
-			else {
-				pass = true; // see thru ctx dependent when out of context
-			}
-		}
-		else {
-			System.out.println("eval pred "+pred+"="+pred.eval(parser, initialContext));
-			pass = pred.eval(parser, ctx);
-		}
-		if ( pass ) {
-			return _trace(t.target, initialContext, ctx, input, start, i, stop, leaves, busy);
-		}
-		return null;
-	}
-=======
-//	public ParserATNPathFinder(@Nullable Parser parser, @NotNull ATN atn, @NotNull DFA[] decisionToDFA) {
-//		super(parser, atn, decisionToDFA);
+//	public ParserATNPathFinder(@Nullable Parser<Token> parser, @NotNull ATN atn) {
+//		super(parser, atn);
 //	}
 //
 //	/** Given an input sequence, as a subset of the input stream, trace the path through the
@@ -194,12 +47,13 @@
 //	 *  TODO: I haven't figured out what to do with nongreedy decisions yet
 //	 *  TODO: preds. unless i create rule specific ctxs, i can't eval preds. also must eval args!
 //	 */
-//	public TraceTree trace(@NotNull ATNState s, @Nullable RuleContext ctx,
-//								TokenStream input, int start, int stop)
+//	public TraceTree trace(@NotNull ATNState s, @Nullable RuleContext<Token> ctx,
+//								TokenStream<? extends Token> input, int start, int stop)
 //	{
 //		System.out.println("REACHES "+s.stateNumber+" start state");
 //		List<TraceTree> leaves = new ArrayList<TraceTree>();
-//		HashSet<ATNState>[] busy = new HashSet[stop-start+1];
+//		@SuppressWarnings("unchecked") // safe
+//		HashSet<ATNState>[] busy = (HashSet<ATNState>[])new HashSet<?>[stop-start+1];
 //		for (int i = 0; i < busy.length; i++) {
 //			busy[i] = new HashSet<ATNState>();
 //		}
@@ -209,8 +63,8 @@
 //	}
 //
 //	/** Returns true if we found path */
-//	public TraceTree _trace(@NotNull ATNState s, RuleContext initialContext, RuleContext ctx,
-//							TokenStream input, int start, int i, int stop,
+//	public TraceTree _trace(@NotNull ATNState s, RuleContext<Token> initialContext, RuleContext<Token> ctx,
+//							TokenStream<? extends Token> input, int start, int i, int stop,
 //							List<TraceTree> leaves, @NotNull Set<ATNState>[] busy)
 //	{
 //		TraceTree root = new TraceTree(s);
@@ -249,8 +103,7 @@
 //		for (int j=0; j<n; j++) {
 //			Transition t = s.transition(j);
 //			if ( t.getClass() == RuleTransition.class ) {
-//				RuleContext newContext =
-//				new RuleContext(ctx, s.stateNumber);
+//				RuleContext<Token> newContext = RuleContext.getChildContext(ctx, s.stateNumber);
 //				found = _trace(t.target, initialContext, newContext, input, start, i, stop, leaves, busy);
 //				if ( found!=null ) {aGoodPath=true; root.addChild(found);}
 //				continue;
@@ -293,7 +146,7 @@
 //		return null;
 //	}
 //
-//	public TraceTree predTransition(RuleContext initialContext, RuleContext ctx, TokenStream input, int start,
+//	public TraceTree predTransition(RuleContext<Token> initialContext, RuleContext<Token> ctx, TokenStream<? extends Token> input, int start,
 //									int i, int stop, List<TraceTree> leaves, Set<ATNState>[] busy,
 //									TraceTree root, Transition t)
 //	{
@@ -317,6 +170,5 @@
 //		}
 //		return null;
 //	}
->>>>>>> e63e9774
 
 }