--- conflicted
+++ resolved
@@ -440,7 +440,6 @@
 
 		while ( true ) {
 			if ( dfa_debug ) System.out.println("DFA state "+s.stateNumber+" LA(1)=="+getLookaheadName(input));
-<<<<<<< HEAD
 			if ( state.useContext ) {
 				while ( s.isContextSymbol(t) ) {
 					DFAState next = null;
@@ -448,29 +447,6 @@
 						remainingOuterContext = skipTailCalls(remainingOuterContext);
 						next = s.getContextTarget(getReturnState(remainingOuterContext));
 					}
-=======
-			if ( s.requiresFullContext && mode != PredictionMode.SLL ) {
-				// IF PREDS, MIGHT RESOLVE TO SINGLE ALT => SLL (or syntax error)
-				if ( s.predicates!=null ) {
-					if ( debug ) System.out.println("DFA state has preds in DFA sim LL failover");
-					int conflictIndex = input.index();
-					if (conflictIndex != startIndex) {
-						input.seek(startIndex);
-					}
-
-					BitSet alts = evalSemanticContext(s.predicates, outerContext, true);
-					if ( alts.cardinality()==1 ) {
-						if ( debug ) System.out.println("Full LL avoided");
-						return alts.nextSetBit(0);
-					}
-
-					if (conflictIndex != startIndex) {
-						// restore the index so reporting the fallback to full
-						// context occurs with the index at the correct spot
-						input.seek(conflictIndex);
-					}
-				}
->>>>>>> a64cdc8e
 
 					if ( next == null ) {
 						// fail over to ATN
@@ -565,12 +541,26 @@
 					// disambiguating or validating predicates to evaluate which allow an
 					// immediate decision
 					if ( acceptState.predicates!=null ) {
-						// rewind input so pred's LT(i) calls make sense
-						input.seek(startIndex);
+						int conflictIndex = input.index();
+						if (conflictIndex != startIndex) {
+							input.seek(startIndex);
+						}
+
 						BitSet predictions = evalSemanticContext(s.predicates, outerContext, true);
 						if ( predictions.cardinality() == 1 ) {
 							return predictions.nextSetBit(0);
 						}
+
+						if (conflictIndex != startIndex) {
+							// restore the index so reporting the fallback to full
+							// context occurs with the index at the correct spot
+							input.seek(conflictIndex);
+						}
+					}
+
+					if (reportAmbiguities) {
+						SimulatorState<Symbol> fullContextState = computeStartState(dfa, outerContext, true);
+						reportAttemptingFullContext(dfa, fullContextState, startIndex, input.index());
 					}
 
 					input.seek(startIndex);
@@ -679,43 +669,9 @@
 						&& dfa.decision >= 0
 						&& !D.configs.hasSemanticContext())
 					{
-<<<<<<< HEAD
 						if (t >= 0 && t <= Short.MAX_VALUE) {
 							int key = (dfa.decision << 16) + t;
 							atn.LL1Table.put(key, predictedAlt);
-=======
-						// SPECIAL CASE WHERE SLL KNOWS CONFLICT IS AMBIGUITY
-						// report even if preds
-						reportAmbiguity(dfa, D, startIndex, input.index(),
-										D.configs.conflictingAlts, D.configs);
-					}
-					// always stop at D
-					D.isAcceptState = true;
-					D.prediction = D.configs.conflictingAlts.nextSetBit(0);
-					if ( debug ) System.out.println("SLL RESOLVED TO "+D.prediction+" for "+D);
-					predictedAlt = D.prediction;
-					// Falls through to check predicates below
-				}
-				else {
-					// IF PREDS, MIGHT RESOLVE TO SINGLE ALT => SLL (or syntax error)
-					if ( D.configs.hasSemanticContext ) {
-						predicateDFAState(D, decState);
-						int conflictIndex = input.index();
-						if (conflictIndex != startIndex) {
-							input.seek(startIndex);
-						}
-
-						BitSet alts = evalSemanticContext(D.predicates, outerContext, true);
-						if ( alts.cardinality()==1 ) {
-							if ( debug ) System.out.println("Full LL avoided");
-							return alts.nextSetBit(0);
->>>>>>> a64cdc8e
-						}
-
-						if (conflictIndex != startIndex) {
-							// restore the index so reporting the fallback to full
-							// context occurs with the index at the correct spot
-							input.seek(conflictIndex);
 						}
 					}
 
@@ -744,18 +700,31 @@
 								int nalts = decState.getNumberOfTransitions();
 								DFAState.PredPrediction[] predPredictions = D.predicates;
 								if (predPredictions != null) {
-									input.seek(startIndex);
+									int conflictIndex = input.index();
+									if (conflictIndex != startIndex) {
+										input.seek(startIndex);
+									}
+
 									// always use complete evaluation here since we'll want to retry with full context if still ambiguous
 									BitSet alts = evalSemanticContext(predPredictions, outerContext, true);
 									if (alts.cardinality() == 1) {
 										return alts.nextSetBit(0);
 									}
+
+									if (conflictIndex != startIndex) {
+										// restore the index so reporting the fallback to full
+										// context occurs with the index at the correct spot
+										input.seek(conflictIndex);
+									}
 								}
 							}
 
 							if ( debug ) System.out.println("RETRY with outerContext="+outerContext);
 							SimulatorState<Symbol> fullContextState = computeStartState(dfa, outerContext, true);
-							reportAttemptingFullContext(dfa, fullContextState, startIndex, ambigIndex);
+							if (reportAmbiguities) {
+								reportAttemptingFullContext(dfa, fullContextState, startIndex, input.index());
+							}
+
 							input.seek(startIndex);
 							return execATN(dfa, input, startIndex, fullContextState);
 						}
@@ -1658,7 +1627,7 @@
 	public boolean configWithAltAtStopState(@NotNull Collection<ATNConfig> configs, int alt) {
 		for (ATNConfig c : configs) {
 			if ( c.getAlt() == alt ) {
-				if ( c.getState().getClass() == RuleStopState.class ) {
+				if ( c.getState() instanceof RuleStopState ) {
 					return true;
 				}
 			}
