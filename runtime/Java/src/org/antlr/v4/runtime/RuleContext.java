--- conflicted
+++ resolved
@@ -30,6 +30,7 @@
 package org.antlr.v4.runtime;
 
 import org.antlr.v4.runtime.misc.Interval;
+import org.antlr.v4.runtime.misc.Nullable;
 import org.antlr.v4.runtime.tree.ParseTree;
 import org.antlr.v4.runtime.tree.ParseTreeVisitor;
 import org.antlr.v4.runtime.tree.RuleNode;
@@ -43,7 +44,7 @@
 import java.util.List;
 import java.util.concurrent.Future;
 
-/** /** A rule context is a record of a single rule invocation.
+/** A rule context is a record of a single rule invocation.
  *
  *  We form a stack of these context objects using the parent
  *  pointer. A parent pointer of null indicates that the current
@@ -188,18 +189,18 @@
 	}
 
 	/** Call this method to view a parse tree in a dialog box visually. */
-	public Future<JDialog> inspect(Parser parser) {
+	public Future<JDialog> inspect(@Nullable Parser parser) {
 		List<String> ruleNames = parser != null ? Arrays.asList(parser.getRuleNames()) : null;
 		return inspect(ruleNames);
 	}
 
-	public Future<JDialog> inspect(List<String> ruleNames) {
+	public Future<JDialog> inspect(@Nullable List<String> ruleNames) {
 		TreeViewer viewer = new TreeViewer(ruleNames, this);
 		return viewer.open();
 	}
 
 	/** Save this tree in a postscript file */
-	public void save(Parser parser, String fileName)
+	public void save(@Nullable Parser parser, String fileName)
 		throws IOException, PrintException
 	{
 		List<String> ruleNames = parser != null ? Arrays.asList(parser.getRuleNames()) : null;
@@ -207,7 +208,7 @@
 	}
 
 	/** Save this tree in a postscript file using a particular font name and size */
-	public void save(Parser parser, String fileName,
+	public void save(@Nullable Parser parser, String fileName,
 					 String fontName, int fontSize)
 		throws IOException
 	{
@@ -216,14 +217,14 @@
 	}
 
 	/** Save this tree in a postscript file */
-	public void save(List<String> ruleNames, String fileName)
+	public void save(@Nullable List<String> ruleNames, String fileName)
 		throws IOException, PrintException
 	{
 		Trees.writePS(this, ruleNames, fileName);
 	}
 
 	/** Save this tree in a postscript file using a particular font name and size */
-	public void save(List<String> ruleNames, String fileName,
+	public void save(@Nullable List<String> ruleNames, String fileName,
 					 String fontName, int fontSize)
 		throws IOException
 	{
@@ -235,14 +236,14 @@
 	 *  We have to know the recognizer so we can get rule names.
 	 */
 	@Override
-	public String toStringTree(Parser recog) {
+	public String toStringTree(@Nullable Parser recog) {
 		return Trees.toStringTree(this, recog);
 	}
 
 	/** Print out a whole tree, not just a node, in LISP format
 	 *  (root child1 .. childN). Print just a node if this is a leaf.
 	 */
-	public String toStringTree(List<String> ruleNames) {
+	public String toStringTree(@Nullable List<String> ruleNames) {
 		return Trees.toStringTree(this, ruleNames);
 	}
 
@@ -256,27 +257,22 @@
 		return toString((List<String>)null, (RuleContext)null);
 	}
 
-<<<<<<< HEAD
 	public final String toString(@Nullable Recognizer<?, ?> recog) {
 		return toString(recog, ParserRuleContext.emptyContext());
-=======
-	public final String toString(Recognizer<?,?> recog) {
-		return toString(recog, ParserRuleContext.EMPTY);
->>>>>>> e6de65a1
-	}
-
-	public final String toString(List<String> ruleNames) {
+	}
+
+	public final String toString(@Nullable List<String> ruleNames) {
 		return toString(ruleNames, null);
 	}
 
 	// recog null unless ParserRuleContext, in which case we use subclass toString(...)
-	public String toString(Recognizer<?,?> recog, RuleContext stop) {
+	public String toString(@Nullable Recognizer<?,?> recog, @Nullable RuleContext stop) {
 		String[] ruleNames = recog != null ? recog.getRuleNames() : null;
 		List<String> ruleNamesList = ruleNames != null ? Arrays.asList(ruleNames) : null;
 		return toString(ruleNamesList, stop);
 	}
 
-	public String toString(List<String> ruleNames, RuleContext stop) {
+	public String toString(@Nullable List<String> ruleNames, @Nullable RuleContext stop) {
 		StringBuilder buf = new StringBuilder();
 		RuleContext p = this;
 		buf.append("[");
