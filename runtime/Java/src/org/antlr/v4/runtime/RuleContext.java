/*
 [The "BSD license"]
  Copyright (c) 2011 Terence Parr
  All rights reserved.

  Redistribution and use in source and binary forms, with or without
  modification, are permitted provided that the following conditions
  are met:

  1. Redistributions of source code must retain the above copyright
     notice, this list of conditions and the following disclaimer.
  2. Redistributions in binary form must reproduce the above copyright
     notice, this list of conditions and the following disclaimer in the
     documentation and/or other materials provided with the distribution.
  3. The name of the author may not be used to endorse or promote products
     derived from this software without specific prior written permission.

  THIS SOFTWARE IS PROVIDED BY THE AUTHOR ``AS IS'' AND ANY EXPRESS OR
  IMPLIED WARRANTIES, INCLUDING, BUT NOT LIMITED TO, THE IMPLIED WARRANTIES
  OF MERCHANTABILITY AND FITNESS FOR A PARTICULAR PURPOSE ARE DISCLAIMED.
  IN NO EVENT SHALL THE AUTHOR BE LIABLE FOR ANY DIRECT, INDIRECT,
  INCIDENTAL, SPECIAL, EXEMPLARY, OR CONSEQUENTIAL DAMAGES (INCLUDING, BUT
  NOT LIMITED TO, PROCUREMENT OF SUBSTITUTE GOODS OR SERVICES; LOSS OF USE,
  DATA, OR PROFITS; OR BUSINESS INTERRUPTION) HOWEVER CAUSED AND ON ANY
  THEORY OF LIABILITY, WHETHER IN CONTRACT, STRICT LIABILITY, OR TORT
  (INCLUDING NEGLIGENCE OR OTHERWISE) ARISING IN ANY WAY OUT OF THE USE OF
  THIS SOFTWARE, EVEN IF ADVISED OF THE POSSIBILITY OF SUCH DAMAGE.
 */
package org.antlr.v4.runtime;

import org.antlr.v4.runtime.misc.Interval;
import org.antlr.v4.runtime.misc.Nullable;
import org.antlr.v4.runtime.tree.ParseTree;
import org.antlr.v4.runtime.tree.ParseTreeVisitor;
import org.antlr.v4.runtime.tree.RuleNode;
import org.antlr.v4.runtime.tree.Trees;
import org.antlr.v4.runtime.tree.gui.TreeViewer;

import javax.print.PrintException;
import java.io.IOException;
import java.util.Arrays;
import java.util.List;

/** A rule context is a record of a single rule invocation. It knows
 *  which context invoked it, if any. If there is no parent context, then
 *  naturally the invoking state is not valid.  The parent link
 *  provides a chain upwards from the current rule invocation to the root
 *  of the invocation tree, forming a stack. We actually carry no
 *  information about the rule associated with this context (except
 *  when parsing). We keep only the state number of the invoking state from
 *  the ATN submachine that invoked this. Contrast this with the s
 *  pointer inside ParserRuleContext that tracks the current state
 *  being "executed" for the current rule.
 *
 *  The parent contexts are useful for computing lookahead sets and
 *  getting error information.
 *
 *  These objects are used during lexing, parsing, and prediction.
 *  For the special case of parsers and tree parsers, we use the subclass
 *  ParserRuleContext.
 *
 *  @see ParserRuleContext
 */
public class RuleContext<Symbol> implements RuleNode<Symbol> {
	/** What context invoked this rule? */
	public RuleContext<Symbol> parent;

	/** What state invoked the rule associated with this context?
	 *  The "return address" is the followState of invokingState
	 *  If parent is null, this should be -1.
	 */
	public int invokingState = -1;

	public RuleContext() {}

	public RuleContext(RuleContext<Symbol> parent, int invokingState) {
		this.parent = parent;
		//if ( parent!=null ) System.out.println("invoke "+stateNumber+" from "+parent);
		this.invokingState = invokingState;
	}

	public static <T> RuleContext<T> getChildContext(RuleContext<T> parent, int invokingState) {
		return new RuleContext<T>(parent, invokingState);
	}

	public int depth() {
		int n = 0;
		RuleContext<?> p = this;
		while ( p!=null ) {
			p = p.parent;
			n++;
		}
		return n;
	}

	/** A context is empty if there is no invoking state; meaning nobody call
	 *  current context.
	 */
	public boolean isEmpty() {
		return invokingState == -1;
	}

	// satisfy the ParseTree / SyntaxTree interface

	@Override
	public Interval getSourceInterval() {
		return Interval.INVALID;
	}

	@Override
	public RuleContext<Symbol> getRuleContext() { return this; }

	@Override
	public RuleContext<Symbol> getParent() { return parent; }

	@Override
	public RuleContext<Symbol> getPayload() { return this; }

	/** Return the combined text of all child nodes. This method only considers
	 *  tokens which have been added to the parse tree.
	 *  <p>
	 *  Since tokens on hidden channels (e.g. whitespace or comments) are not
	 *  added to the parse trees, they will not appear in the output of this
	 *  method.
	 */
	@Override
	public String getText() {
		if (getChildCount() == 0) {
			return "";
		}

		StringBuilder builder = new StringBuilder();
		for (int i = 0; i < getChildCount(); i++) {
			builder.append(getChild(i).getText());
		}

		return builder.toString();
	}

	public int getRuleIndex() { return -1; }

	@Override
	public ParseTree<Symbol> getChild(int i) {
		return null;
	}

	@Override
	public int getChildCount() {
		return 0;
	}

	@Override
	public <T> T accept(ParseTreeVisitor<? super Symbol, ? extends T> visitor) {
		return visitor.visitChildren(this);
	}

	public void inspect(Parser<?> parser) {
		TreeViewer viewer = new TreeViewer(parser, this);
		viewer.open();
	}

	public void save(Parser<?> parser, String fileName)
		throws IOException, PrintException
	{
//		TreeViewer viewer = new TreeViewer(parser, this);
//		viewer.save(fileName);
		Trees.writePS(this, parser, fileName); // parrt routine
	}

	public void save(Parser<?> parser, String fileName,
					 String fontName, int fontSize)
		throws IOException
	{
		Trees.writePS(this, parser, fileName, fontName, fontSize);
	}

	/** Print out a whole tree, not just a node, in LISP format
	 *  (root child1 .. childN). Print just a node if this is a leaf.
	 *  We have to know the recognizer so we can get rule names.
	 */
<<<<<<< HEAD
	@Override
	public String toStringTree(Parser<?> recog) {
=======
	public String toStringTree(@Nullable Parser recog) {
>>>>>>> dd12508f
		return Trees.toStringTree(this, recog);
	}

	/** Print out a whole tree, not just a node, in LISP format
	 *  (root child1 .. childN). Print just a node if this is a leaf.
	 */
	public String toStringTree(@Nullable List<String> ruleNames) {
		return Trees.toStringTree(this, ruleNames);
	}

	@Override
	public String toStringTree() {
		return toStringTree((List<String>)null);
	}

	@Override
	public String toString() {
		return toString((List<String>)null, (RuleContext)null);
	}

<<<<<<< HEAD
	public String toString(@Nullable Recognizer<?, ?> recog) {
		return toString(recog, ParserRuleContext.emptyContext());
=======
	public final String toString(@Nullable Recognizer<?,?> recog) {
		return toString(recog, ParserRuleContext.EMPTY);
>>>>>>> dd12508f
	}

	public final String toString(@Nullable List<String> ruleNames) {
		return toString(ruleNames, null);
	}

	// recog null unless ParserRuleContext, in which case we use subclass toString(...)
<<<<<<< HEAD
	public String toString(@Nullable Recognizer<?,?> recog, RuleContext<?> stop) {
=======
	public String toString(@Nullable Recognizer<?,?> recog, @Nullable RuleContext stop) {
		String[] ruleNames = recog != null ? recog.getRuleNames() : null;
		List<String> ruleNamesList = ruleNames != null ? Arrays.asList(ruleNames) : null;
		return toString(ruleNamesList, stop);
	}

	public String toString(@Nullable List<String> ruleNames, @Nullable RuleContext stop) {
>>>>>>> dd12508f
		StringBuilder buf = new StringBuilder();
		RuleContext<?> p = this;
		buf.append("[");
		while (p != null && p != stop) {
			if (ruleNames == null) {
				if (!p.isEmpty()) {
					buf.append(p.invokingState);
				}
			}
			else {
				int ruleIndex = p.getRuleIndex();
				String ruleName = ruleIndex >= 0 && ruleIndex < ruleNames.size() ? ruleNames.get(ruleIndex) : Integer.toString(ruleIndex);
				buf.append(ruleName);
			}

			if (p.parent != null && (ruleNames != null || !p.parent.isEmpty())) {
				buf.append(" ");
			}

			p = p.parent;
		}

		buf.append("]");
		return buf.toString();
	}
}<|MERGE_RESOLUTION|>--- conflicted
+++ resolved
@@ -178,12 +178,8 @@
 	 *  (root child1 .. childN). Print just a node if this is a leaf.
 	 *  We have to know the recognizer so we can get rule names.
 	 */
-<<<<<<< HEAD
-	@Override
-	public String toStringTree(Parser<?> recog) {
-=======
-	public String toStringTree(@Nullable Parser recog) {
->>>>>>> dd12508f
+	@Override
+	public String toStringTree(@Nullable Parser<?> recog) {
 		return Trees.toStringTree(this, recog);
 	}
 
@@ -201,16 +197,11 @@
 
 	@Override
 	public String toString() {
-		return toString((List<String>)null, (RuleContext)null);
-	}
-
-<<<<<<< HEAD
-	public String toString(@Nullable Recognizer<?, ?> recog) {
+		return toString((List<String>)null, (RuleContext<?>)null);
+	}
+
+	public final String toString(@Nullable Recognizer<?, ?> recog) {
 		return toString(recog, ParserRuleContext.emptyContext());
-=======
-	public final String toString(@Nullable Recognizer<?,?> recog) {
-		return toString(recog, ParserRuleContext.EMPTY);
->>>>>>> dd12508f
 	}
 
 	public final String toString(@Nullable List<String> ruleNames) {
@@ -218,17 +209,13 @@
 	}
 
 	// recog null unless ParserRuleContext, in which case we use subclass toString(...)
-<<<<<<< HEAD
-	public String toString(@Nullable Recognizer<?,?> recog, RuleContext<?> stop) {
-=======
-	public String toString(@Nullable Recognizer<?,?> recog, @Nullable RuleContext stop) {
+	public String toString(@Nullable Recognizer<?,?> recog, @Nullable RuleContext<?> stop) {
 		String[] ruleNames = recog != null ? recog.getRuleNames() : null;
 		List<String> ruleNamesList = ruleNames != null ? Arrays.asList(ruleNames) : null;
 		return toString(ruleNamesList, stop);
 	}
 
-	public String toString(@Nullable List<String> ruleNames, @Nullable RuleContext stop) {
->>>>>>> dd12508f
+	public String toString(@Nullable List<String> ruleNames, @Nullable RuleContext<?> stop) {
 		StringBuilder buf = new StringBuilder();
 		RuleContext<?> p = this;
 		buf.append("[");
