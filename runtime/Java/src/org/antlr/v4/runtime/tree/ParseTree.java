--- conflicted
+++ resolved
@@ -43,12 +43,9 @@
 public interface ParseTree<Symbol> extends SyntaxTree {
 	public interface RuleNode<Symbol> extends ParseTree<Symbol> {
 		RuleContext<Symbol> getRuleContext();
-<<<<<<< HEAD
-=======
 
 		@Override
 		RuleNode<Symbol> getParent();
->>>>>>> 533c0efe
 	}
 
 	public interface TerminalNode<Symbol> extends ParseTree<Symbol> {
@@ -60,11 +57,7 @@
 
 	public static class TerminalNodeImpl<Symbol> implements TerminalNode<Symbol> {
 		public Symbol symbol;
-<<<<<<< HEAD
-		public ParseTree<Symbol> parent;
-=======
 		public RuleNode<Symbol> parent;
->>>>>>> 533c0efe
 		/** Which ATN node matched this token? */
 		public int s;
 		public TerminalNodeImpl(Symbol symbol) {	this.symbol = symbol;	}
@@ -76,11 +69,7 @@
 		public Symbol getSymbol() {return symbol;}
 
 		@Override
-<<<<<<< HEAD
-		public ParseTree<Symbol> getParent() { return parent; }
-=======
 		public RuleNode<Symbol> getParent() { return parent; }
->>>>>>> 533c0efe
 
 		@Override
 		public Symbol getPayload() { return symbol; }
@@ -123,14 +112,10 @@
 	 *  and deletion as well as during "consume until error recovery set"
 	 *  upon no viable alternative exceptions.
 	 */
-<<<<<<< HEAD
-	public static class ErrorNodeImpl<Symbol> extends TerminalNodeImpl<Symbol> {
-=======
 	public static class ErrorNodeImpl<Symbol> extends
 		TerminalNodeImpl<Symbol>
 		implements ErrorNode<Symbol>
 	{
->>>>>>> 533c0efe
 		public ErrorNodeImpl(Symbol token) {
 			super(token);
 		}
