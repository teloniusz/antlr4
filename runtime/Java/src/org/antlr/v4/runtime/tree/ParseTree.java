--- conflicted
+++ resolved
@@ -30,9 +30,6 @@
 package org.antlr.v4.runtime.tree;
 
 import org.antlr.v4.runtime.Parser;
-import org.antlr.v4.runtime.RuleContext;
-import org.antlr.v4.runtime.Token;
-import org.antlr.v4.runtime.misc.Interval;
 
 /** An interface to access the tree of RuleContext objects created
  *  during a parse that makes the data structure look like a simple parse tree.
@@ -41,114 +38,7 @@
  *
  *  The payload is either a token or a context object.
  */
-<<<<<<< HEAD
 public interface ParseTree<Symbol> extends SyntaxTree {
-	public interface RuleNode<Symbol> extends ParseTree<Symbol> {
-		RuleContext<Symbol> getRuleContext();
-
-		@Override
-		RuleNode<Symbol> getParent();
-	}
-
-	public interface TerminalNode<Symbol> extends ParseTree<Symbol> {
-		Symbol getSymbol();
-
-		@Override
-		RuleNode<Symbol> getParent();
-	}
-
-	public static class TerminalNodeImpl<Symbol> implements TerminalNode<Symbol> {
-		public Symbol symbol;
-		public RuleNode<Symbol> parent;
-		/** Which ATN node matched this token? */
-		public int s;
-		public TerminalNodeImpl(Symbol symbol) {	this.symbol = symbol;	}
-
-		@Override
-		public ParseTree<Symbol> getChild(int i) {return null;}
-
-		@Override
-		public Symbol getSymbol() {return symbol;}
-
-		@Override
-		public RuleNode<Symbol> getParent() { return parent; }
-
-		@Override
-		public Symbol getPayload() { return symbol; }
-
-		@Override
-		public Interval getSourceInterval() {
-			if ( !(symbol instanceof Token) ) return Interval.INVALID;
-
-			return new Interval(((Token)symbol).getStartIndex(), ((Token)symbol).getStopIndex());
-		}
-
-		@Override
-		public int getChildCount() { return 0; }
-
-		@Override
-		public <T> T accept(ParseTreeVisitor<? super Symbol, ? extends T> visitor) {
-			return visitor.visitTerminal(this);
-		}
-
-		@Override
-		public String getText() {
-			if (symbol instanceof Token) {
-				return ((Token)symbol).getText();
-			}
-			return null;
-		}
-
-		@Override
-		public String toStringTree(Parser<?> parser) {
-			return toString();
-		}
-
-		public boolean isErrorNode() { return this instanceof ErrorNode; }
-
-		@Override
-		public String toString() {
-			if (symbol instanceof Token) {
-				if ( ((Token)symbol).getType() == Token.EOF ) return "<EOF>";
-				return ((Token)symbol).getText();
-			}
-			else {
-				return symbol != null ? symbol.toString() : "<null>";
-			}
-		}
-
-		@Override
-		public String toStringTree() {
-			return toString();
-		}
-	}
-
-	public interface ErrorNode<Symbol> extends TerminalNode<Symbol> {
-	}
-
-	/** Represents a token that was consumed during resynchronization
-	 *  rather than during a valid match operation. For example,
-	 *  we will create this kind of a node during single token insertion
-	 *  and deletion as well as during "consume until error recovery set"
-	 *  upon no viable alternative exceptions.
-	 */
-	public static class ErrorNodeImpl<Symbol> extends
-		TerminalNodeImpl<Symbol>
-		implements ErrorNode<Symbol>
-	{
-		public ErrorNodeImpl(Symbol token) {
-			super(token);
-		}
-
-		@Override
-		public <T> T accept(ParseTreeVisitor<? super Symbol, ? extends T> visitor) {
-			return visitor.visitErrorNode(this);
-		}
-	}
-
-=======
-public interface ParseTree extends SyntaxTree {
->>>>>>> 199e9892
 	// the following methods narrow the return type; they are not additional methods
 	@Override
 	ParseTree<Symbol> getParent();
