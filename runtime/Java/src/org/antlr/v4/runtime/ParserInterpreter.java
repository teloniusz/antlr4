/*
 * [The "BSD license"]
 * Copyright (c) 2013 Terence Parr
 * Copyright (c) 2013 Sam Harwell
 * All rights reserved.
 *
 * Redistribution and use in source and binary forms, with or without
 * modification, are permitted provided that the following conditions
 * are met:
 *
 * 1. Redistributions of source code must retain the above copyright
 *    notice, this list of conditions and the following disclaimer.
 * 2. Redistributions in binary form must reproduce the above copyright
 *    notice, this list of conditions and the following disclaimer in the
 *    documentation and/or other materials provided with the distribution.
 * 3. The name of the author may not be used to endorse or promote products
 *    derived from this software without specific prior written permission.
 *
 * THIS SOFTWARE IS PROVIDED BY THE AUTHOR ``AS IS'' AND ANY EXPRESS OR
 * IMPLIED WARRANTIES, INCLUDING, BUT NOT LIMITED TO, THE IMPLIED WARRANTIES
 * OF MERCHANTABILITY AND FITNESS FOR A PARTICULAR PURPOSE ARE DISCLAIMED.
 * IN NO EVENT SHALL THE AUTHOR BE LIABLE FOR ANY DIRECT, INDIRECT,
 * INCIDENTAL, SPECIAL, EXEMPLARY, OR CONSEQUENTIAL DAMAGES (INCLUDING, BUT
 * NOT LIMITED TO, PROCUREMENT OF SUBSTITUTE GOODS OR SERVICES; LOSS OF USE,
 * DATA, OR PROFITS; OR BUSINESS INTERRUPTION) HOWEVER CAUSED AND ON ANY
 * THEORY OF LIABILITY, WHETHER IN CONTRACT, STRICT LIABILITY, OR TORT
 * (INCLUDING NEGLIGENCE OR OTHERWISE) ARISING IN ANY WAY OUT OF THE USE OF
 * THIS SOFTWARE, EVEN IF ADVISED OF THE POSSIBILITY OF SUCH DAMAGE.
 */

package org.antlr.v4.runtime;

import org.antlr.v4.runtime.atn.ATN;
import org.antlr.v4.runtime.atn.ATNState;
import org.antlr.v4.runtime.atn.ActionTransition;
import org.antlr.v4.runtime.atn.AtomTransition;
import org.antlr.v4.runtime.atn.DecisionState;
import org.antlr.v4.runtime.atn.LoopEndState;
import org.antlr.v4.runtime.atn.ParserATNSimulator;
import org.antlr.v4.runtime.atn.PrecedencePredicateTransition;
import org.antlr.v4.runtime.atn.PredicateTransition;
import org.antlr.v4.runtime.atn.RuleStartState;
import org.antlr.v4.runtime.atn.RuleTransition;
import org.antlr.v4.runtime.atn.StarLoopEntryState;
import org.antlr.v4.runtime.atn.Transition;
<<<<<<< HEAD
import org.antlr.v4.runtime.misc.NotNull;
import org.antlr.v4.runtime.misc.Tuple;
import org.antlr.v4.runtime.misc.Tuple2;
=======
import org.antlr.v4.runtime.dfa.DFA;
import org.antlr.v4.runtime.misc.Pair;
>>>>>>> e6de65a1

import java.util.ArrayDeque;
import java.util.BitSet;
import java.util.Collection;
import java.util.Deque;

/** A parser simulator that mimics what ANTLR's generated
 *  parser code does. A ParserATNSimulator is used to make
 *  predictions via adaptivePredict but this class moves a pointer through the
 *  ATN to simulate parsing. ParserATNSimulator just
 *  makes us efficient rather than having to backtrack, for example.
 *
 *  This properly creates parse trees even for left recursive rules.
 *
 *  We rely on the left recursive rule invocation and special predicate
 *  transitions to make left recursive rules work.
 *
 *  See TestParserInterpreter for examples.
 */
public class ParserInterpreter extends Parser {
	protected final String grammarFileName;
	protected final ATN atn;
	/** This identifies StarLoopEntryState's that begin the (...)*
	 *  precedence loops of left recursive rules.
	 */
	protected final BitSet statesNeedingLeftRecursionContext;

	@Deprecated
	protected final String[] tokenNames;
	protected final String[] ruleNames;

	private final Vocabulary vocabulary;

<<<<<<< HEAD
	protected final Deque<Tuple2<ParserRuleContext, Integer>> _parentContextStack = new ArrayDeque<Tuple2<ParserRuleContext, Integer>>();
=======
	/** Tracks LR rules for adjusting the contexts */
	protected final Deque<Pair<ParserRuleContext, Integer>> _parentContextStack =
		new ArrayDeque<Pair<ParserRuleContext, Integer>>();

	/** We need a map from (decision,inputIndex)->forced alt for computing ambiguous
	 *  parse trees. For now, we allow exactly one override.
	 */
	protected int overrideDecision = -1;
	protected int overrideDecisionInputIndex = -1;
	protected int overrideDecisionAlt = -1;

	/** A copy constructor that creates a new parser interpreter by reusing
	 *  the fields of a previous interpreter.
	 *
	 *  @since 4.5.1
	 *
	 *  @param old The interpreter to copy
	 */
	public ParserInterpreter(ParserInterpreter old) {
		super(old.getTokenStream());
		this.atn = old.atn;
		this.grammarFileName = old.grammarFileName;
		this.statesNeedingLeftRecursionContext = old.statesNeedingLeftRecursionContext;
		this.decisionToDFA = old.decisionToDFA;
		this.tokenNames = old.tokenNames;
		this.ruleNames = old.ruleNames;
		this.vocabulary = old.vocabulary;
		setInterpreter(new ParserATNSimulator(this, atn,
											  decisionToDFA,
											  sharedContextCache));
	}
>>>>>>> e6de65a1

	/**
	 * @deprecated Use {@link #ParserInterpreter(String, Vocabulary, Collection, ATN, TokenStream)} instead.
	 */
	@Deprecated
	public ParserInterpreter(String grammarFileName, Collection<String> tokenNames,
							 Collection<String> ruleNames, ATN atn, TokenStream input) {
		this(grammarFileName, VocabularyImpl.fromTokenNames(tokenNames.toArray(new String[tokenNames.size()])), ruleNames, atn, input);
	}

	public ParserInterpreter(String grammarFileName, Vocabulary vocabulary,
							 Collection<String> ruleNames, ATN atn, TokenStream input)
	{
		super(input);
		this.grammarFileName = grammarFileName;
		this.atn = atn;
		this.tokenNames = new String[atn.maxTokenType];
		for (int i = 0; i < tokenNames.length; i++) {
			tokenNames[i] = vocabulary.getDisplayName(i);
		}

		this.ruleNames = ruleNames.toArray(new String[ruleNames.size()]);
		this.vocabulary = vocabulary;

		// identify the ATN states where pushNewRecursionContext() must be called
		this.statesNeedingLeftRecursionContext = new BitSet(atn.states.size());
		for (ATNState state : atn.states) {
			if (!(state instanceof StarLoopEntryState)) {
				continue;
			}

			if (((StarLoopEntryState)state).precedenceRuleDecision) {
				this.statesNeedingLeftRecursionContext.set(state.stateNumber);
			}
		}

		// get atn simulator that knows how to do predictions
		setInterpreter(new ParserATNSimulator(this, atn));
	}

	@Override
	public ATN getATN() {
		return atn;
	}

	@Override
	@Deprecated
	public String[] getTokenNames() {
		return tokenNames;
	}

	@Override
	public Vocabulary getVocabulary() {
		return vocabulary;
	}

	@Override
	public String[] getRuleNames() {
		return ruleNames;
	}

	@Override
	public String getGrammarFileName() {
		return grammarFileName;
	}

	/** Begin parsing at startRuleIndex */
	public ParserRuleContext parse(int startRuleIndex) {
		RuleStartState startRuleStartState = atn.ruleToStartState[startRuleIndex];

		InterpreterRuleContext rootContext = new InterpreterRuleContext(null, ATNState.INVALID_STATE_NUMBER, startRuleIndex);
		if (startRuleStartState.isPrecedenceRule) {
			enterRecursionRule(rootContext, startRuleStartState.stateNumber, startRuleIndex, 0);
		}
		else {
			enterRule(rootContext, startRuleStartState.stateNumber, startRuleIndex);
		}

		while ( true ) {
			ATNState p = getATNState();
			switch ( p.getStateType() ) {
			case ATNState.RULE_STOP :
				// pop; return from rule
				if ( _ctx.isEmpty() ) {
					if (startRuleStartState.isPrecedenceRule) {
						ParserRuleContext result = _ctx;
						Tuple2<ParserRuleContext, Integer> parentContext = _parentContextStack.pop();
						unrollRecursionContexts(parentContext.getItem1());
						return result;
					}
					else {
						exitRule();
						return rootContext;
					}
				}

				visitRuleStopState(p);
				break;

			default :
				try {
					visitState(p);
				}
				catch (RecognitionException e) {
					setState(atn.ruleToStopState[p.ruleIndex].stateNumber);
					getContext().exception = e;
					getErrorHandler().reportError(this, e);
					getErrorHandler().recover(this, e);
				}

				break;
			}
		}
	}

	@Override
	public void enterRecursionRule(ParserRuleContext localctx, int state, int ruleIndex, int precedence) {
<<<<<<< HEAD
		_parentContextStack.push(Tuple.create(_ctx, localctx.invokingState));
=======
		Pair<ParserRuleContext, Integer> pair = new Pair<ParserRuleContext, Integer>(_ctx, localctx.invokingState);
		_parentContextStack.push(pair);
>>>>>>> e6de65a1
		super.enterRecursionRule(localctx, state, ruleIndex, precedence);
	}

	protected ATNState getATNState() {
		return atn.states.get(getState());
	}

	protected void visitState(ATNState p) {
		int edge;
		if (p.getNumberOfTransitions() > 1) {
			getErrorHandler().sync(this);
			int decision = ((DecisionState) p).decision;
			if ( decision == overrideDecision && _input.index() == overrideDecisionInputIndex ) {
				edge = overrideDecisionAlt;
			}
			else {
				edge = getInterpreter().adaptivePredict(_input, decision, _ctx);
			}
		}
		else {
			edge = 1;
		}

		Transition transition = p.transition(edge - 1);
		switch (transition.getSerializationType()) {
<<<<<<< HEAD
		case Transition.EPSILON:
			if (pushRecursionContextStates.get(p.stateNumber) && !(transition.target instanceof LoopEndState)) {
				InterpreterRuleContext ctx = new InterpreterRuleContext(_parentContextStack.peek().getItem1(), _parentContextStack.peek().getItem2(), _ctx.getRuleIndex());
				pushNewRecursionContext(ctx, atn.ruleToStartState[p.ruleIndex].stateNumber, _ctx.getRuleIndex());
			}
			break;
=======
			case Transition.EPSILON:
				if ( statesNeedingLeftRecursionContext.get(p.stateNumber) &&
					 !(transition.target instanceof LoopEndState))
				{
					// We are at the start of a left recursive rule's (...)* loop
					// but it's not the exit branch of loop.
					InterpreterRuleContext ctx = new InterpreterRuleContext(_parentContextStack.peek().a, _parentContextStack.peek().b, _ctx.getRuleIndex());
					pushNewRecursionContext(ctx, atn.ruleToStartState[p.ruleIndex].stateNumber, _ctx.getRuleIndex());
				}
				break;
>>>>>>> e6de65a1

			case Transition.ATOM:
				match(((AtomTransition)transition).label);
				break;

			case Transition.RANGE:
			case Transition.SET:
			case Transition.NOT_SET:
				if (!transition.matches(_input.LA(1), Token.MIN_USER_TOKEN_TYPE, 65535)) {
					_errHandler.recoverInline(this);
				}
				matchWildcard();
				break;

			case Transition.WILDCARD:
				matchWildcard();
				break;

			case Transition.RULE:
				RuleStartState ruleStartState = (RuleStartState)transition.target;
				int ruleIndex = ruleStartState.ruleIndex;
				InterpreterRuleContext ctx = new InterpreterRuleContext(_ctx, p.stateNumber, ruleIndex);
				if (ruleStartState.isPrecedenceRule) {
					enterRecursionRule(ctx, ruleStartState.stateNumber, ruleIndex, ((RuleTransition)transition).precedence);
				}
				else {
					enterRule(ctx, transition.target.stateNumber, ruleIndex);
				}
				break;

			case Transition.PREDICATE:
				PredicateTransition predicateTransition = (PredicateTransition)transition;
				if (!sempred(_ctx, predicateTransition.ruleIndex, predicateTransition.predIndex)) {
					throw new FailedPredicateException(this);
				}

				break;

			case Transition.ACTION:
				ActionTransition actionTransition = (ActionTransition)transition;
				action(_ctx, actionTransition.ruleIndex, actionTransition.actionIndex);
				break;

			case Transition.PRECEDENCE:
				if (!precpred(_ctx, ((PrecedencePredicateTransition)transition).precedence)) {
					throw new FailedPredicateException(this, String.format("precpred(_ctx, %d)", ((PrecedencePredicateTransition)transition).precedence));
				}
				break;

			default:
				throw new UnsupportedOperationException("Unrecognized ATN transition type.");
		}

		setState(transition.target.stateNumber);
	}

	protected void visitRuleStopState(ATNState p) {
		RuleStartState ruleStartState = atn.ruleToStartState[p.ruleIndex];
		if (ruleStartState.isPrecedenceRule) {
			Tuple2<ParserRuleContext, Integer> parentContext = _parentContextStack.pop();
			unrollRecursionContexts(parentContext.getItem1());
			setState(parentContext.getItem2());
		}
		else {
			exitRule();
		}

		RuleTransition ruleTransition = (RuleTransition)atn.states.get(getState()).transition(0);
		setState(ruleTransition.followState.stateNumber);
	}

	/** Override this parser interpreters normal decision-making process
	 *  at a particular decision and input token index. Instead of
	 *  allowing the adaptive prediction mechanism to choose the
	 *  first alternative within a block that leads to a successful parse,
	 *  force it to take the alternative, 1..n for n alternatives.
	 *
	 *  As an implementation limitation right now, you can only specify one
	 *  override. This is sufficient to allow construction of different
	 *  parse trees for ambiguous input. It means re-parsing the entire input
	 *  in general because you're never sure where an ambiguous sequence would
	 *  live in the various parse trees. For example, in one interpretation,
	 *  an ambiguous input sequence would be matched completely in expression
	 *  but in another it could match all the way back to the root.
	 *
	 *  s : e '!'? ;
	 *  e : ID
	 *    | ID '!'
	 *    ;
	 *
	 *  Here, x! can be matched as (s (e ID) !) or (s (e ID !)). In the first
	 *  case, the ambiguous sequence is fully contained only by the root.
	 *  In the second case, the ambiguous sequences fully contained within just
	 *  e, as in: (e ID !).
	 *
	 *  Rather than trying to optimize this and make
	 *  some intelligent decisions for optimization purposes, I settled on
	 *  just re-parsing the whole input and then using
	 *  {link Trees#getRootOfSubtreeEnclosingRegion} to find the minimal
	 *  subtree that contains the ambiguous sequence. I originally tried to
	 *  record the call stack at the point the parser detected and ambiguity but
	 *  left recursive rules create a parse tree stack that does not reflect
	 *  the actual call stack. That impedance mismatch was enough to make
	 *  it it challenging to restart the parser at a deeply nested rule
	 *  invocation.
	 *
	 *  Only parser interpreters can override decisions so as to avoid inserting
	 *  override checking code in the critical ALL(*) prediction execution path.
	 *
	 *  @since 4.5.1
	 */
	public void addDecisionOverride(int decision, int tokenIndex, int forcedAlt) {
		overrideDecision = decision;
		overrideDecisionInputIndex = tokenIndex;
		overrideDecisionAlt = forcedAlt;
	}
}<|MERGE_RESOLUTION|>--- conflicted
+++ resolved
@@ -43,14 +43,9 @@
 import org.antlr.v4.runtime.atn.RuleTransition;
 import org.antlr.v4.runtime.atn.StarLoopEntryState;
 import org.antlr.v4.runtime.atn.Transition;
-<<<<<<< HEAD
 import org.antlr.v4.runtime.misc.NotNull;
 import org.antlr.v4.runtime.misc.Tuple;
 import org.antlr.v4.runtime.misc.Tuple2;
-=======
-import org.antlr.v4.runtime.dfa.DFA;
-import org.antlr.v4.runtime.misc.Pair;
->>>>>>> e6de65a1
 
 import java.util.ArrayDeque;
 import java.util.BitSet;
@@ -76,20 +71,17 @@
 	/** This identifies StarLoopEntryState's that begin the (...)*
 	 *  precedence loops of left recursive rules.
 	 */
-	protected final BitSet statesNeedingLeftRecursionContext;
+	protected final BitSet pushRecursionContextStates;
 
 	@Deprecated
 	protected final String[] tokenNames;
 	protected final String[] ruleNames;
-
+	@NotNull
 	private final Vocabulary vocabulary;
 
-<<<<<<< HEAD
-	protected final Deque<Tuple2<ParserRuleContext, Integer>> _parentContextStack = new ArrayDeque<Tuple2<ParserRuleContext, Integer>>();
-=======
 	/** Tracks LR rules for adjusting the contexts */
-	protected final Deque<Pair<ParserRuleContext, Integer>> _parentContextStack =
-		new ArrayDeque<Pair<ParserRuleContext, Integer>>();
+	protected final Deque<Tuple2<ParserRuleContext, Integer>> _parentContextStack =
+		new ArrayDeque<Tuple2<ParserRuleContext, Integer>>();
 
 	/** We need a map from (decision,inputIndex)->forced alt for computing ambiguous
 	 *  parse trees. For now, we allow exactly one override.
@@ -101,24 +93,20 @@
 	/** A copy constructor that creates a new parser interpreter by reusing
 	 *  the fields of a previous interpreter.
 	 *
-	 *  @since 4.5.1
-	 *
 	 *  @param old The interpreter to copy
-	 */
-	public ParserInterpreter(ParserInterpreter old) {
-		super(old.getTokenStream());
+	 *
+	 *  @since 4.5
+	 */
+	public ParserInterpreter(@NotNull ParserInterpreter old) {
+		super(old.getInputStream());
+		this.grammarFileName = old.grammarFileName;
 		this.atn = old.atn;
-		this.grammarFileName = old.grammarFileName;
-		this.statesNeedingLeftRecursionContext = old.statesNeedingLeftRecursionContext;
-		this.decisionToDFA = old.decisionToDFA;
+		this.pushRecursionContextStates = old.pushRecursionContextStates;
 		this.tokenNames = old.tokenNames;
 		this.ruleNames = old.ruleNames;
 		this.vocabulary = old.vocabulary;
-		setInterpreter(new ParserATNSimulator(this, atn,
-											  decisionToDFA,
-											  sharedContextCache));
-	}
->>>>>>> e6de65a1
+		setInterpreter(new ParserATNSimulator(this, atn));
+	}
 
 	/**
 	 * @deprecated Use {@link #ParserInterpreter(String, Vocabulary, Collection, ATN, TokenStream)} instead.
@@ -129,7 +117,7 @@
 		this(grammarFileName, VocabularyImpl.fromTokenNames(tokenNames.toArray(new String[tokenNames.size()])), ruleNames, atn, input);
 	}
 
-	public ParserInterpreter(String grammarFileName, Vocabulary vocabulary,
+	public ParserInterpreter(String grammarFileName, @NotNull Vocabulary vocabulary,
 							 Collection<String> ruleNames, ATN atn, TokenStream input)
 	{
 		super(input);
@@ -144,14 +132,14 @@
 		this.vocabulary = vocabulary;
 
 		// identify the ATN states where pushNewRecursionContext() must be called
-		this.statesNeedingLeftRecursionContext = new BitSet(atn.states.size());
+		this.pushRecursionContextStates = new BitSet(atn.states.size());
 		for (ATNState state : atn.states) {
 			if (!(state instanceof StarLoopEntryState)) {
 				continue;
 			}
 
 			if (((StarLoopEntryState)state).precedenceRuleDecision) {
-				this.statesNeedingLeftRecursionContext.set(state.stateNumber);
+				this.pushRecursionContextStates.set(state.stateNumber);
 			}
 		}
 
@@ -236,12 +224,7 @@
 
 	@Override
 	public void enterRecursionRule(ParserRuleContext localctx, int state, int ruleIndex, int precedence) {
-<<<<<<< HEAD
 		_parentContextStack.push(Tuple.create(_ctx, localctx.invokingState));
-=======
-		Pair<ParserRuleContext, Integer> pair = new Pair<ParserRuleContext, Integer>(_ctx, localctx.invokingState);
-		_parentContextStack.push(pair);
->>>>>>> e6de65a1
 		super.enterRecursionRule(localctx, state, ruleIndex, precedence);
 	}
 
@@ -267,76 +250,67 @@
 
 		Transition transition = p.transition(edge - 1);
 		switch (transition.getSerializationType()) {
-<<<<<<< HEAD
 		case Transition.EPSILON:
-			if (pushRecursionContextStates.get(p.stateNumber) && !(transition.target instanceof LoopEndState)) {
+			if ( pushRecursionContextStates.get(p.stateNumber) &&
+				 !(transition.target instanceof LoopEndState))
+			{
+				// We are at the start of a left recursive rule's (...)* loop
+				// but it's not the exit branch of loop.
 				InterpreterRuleContext ctx = new InterpreterRuleContext(_parentContextStack.peek().getItem1(), _parentContextStack.peek().getItem2(), _ctx.getRuleIndex());
 				pushNewRecursionContext(ctx, atn.ruleToStartState[p.ruleIndex].stateNumber, _ctx.getRuleIndex());
 			}
 			break;
-=======
-			case Transition.EPSILON:
-				if ( statesNeedingLeftRecursionContext.get(p.stateNumber) &&
-					 !(transition.target instanceof LoopEndState))
-				{
-					// We are at the start of a left recursive rule's (...)* loop
-					// but it's not the exit branch of loop.
-					InterpreterRuleContext ctx = new InterpreterRuleContext(_parentContextStack.peek().a, _parentContextStack.peek().b, _ctx.getRuleIndex());
-					pushNewRecursionContext(ctx, atn.ruleToStartState[p.ruleIndex].stateNumber, _ctx.getRuleIndex());
-				}
-				break;
->>>>>>> e6de65a1
-
-			case Transition.ATOM:
-				match(((AtomTransition)transition).label);
-				break;
-
-			case Transition.RANGE:
-			case Transition.SET:
-			case Transition.NOT_SET:
-				if (!transition.matches(_input.LA(1), Token.MIN_USER_TOKEN_TYPE, 65535)) {
-					_errHandler.recoverInline(this);
-				}
-				matchWildcard();
-				break;
-
-			case Transition.WILDCARD:
-				matchWildcard();
-				break;
-
-			case Transition.RULE:
-				RuleStartState ruleStartState = (RuleStartState)transition.target;
-				int ruleIndex = ruleStartState.ruleIndex;
-				InterpreterRuleContext ctx = new InterpreterRuleContext(_ctx, p.stateNumber, ruleIndex);
-				if (ruleStartState.isPrecedenceRule) {
-					enterRecursionRule(ctx, ruleStartState.stateNumber, ruleIndex, ((RuleTransition)transition).precedence);
-				}
-				else {
-					enterRule(ctx, transition.target.stateNumber, ruleIndex);
-				}
-				break;
-
-			case Transition.PREDICATE:
-				PredicateTransition predicateTransition = (PredicateTransition)transition;
-				if (!sempred(_ctx, predicateTransition.ruleIndex, predicateTransition.predIndex)) {
-					throw new FailedPredicateException(this);
-				}
-
-				break;
-
-			case Transition.ACTION:
-				ActionTransition actionTransition = (ActionTransition)transition;
-				action(_ctx, actionTransition.ruleIndex, actionTransition.actionIndex);
-				break;
-
-			case Transition.PRECEDENCE:
-				if (!precpred(_ctx, ((PrecedencePredicateTransition)transition).precedence)) {
-					throw new FailedPredicateException(this, String.format("precpred(_ctx, %d)", ((PrecedencePredicateTransition)transition).precedence));
-				}
-				break;
-
-			default:
-				throw new UnsupportedOperationException("Unrecognized ATN transition type.");
+
+		case Transition.ATOM:
+			match(((AtomTransition)transition).label);
+			break;
+
+		case Transition.RANGE:
+		case Transition.SET:
+		case Transition.NOT_SET:
+			if (!transition.matches(_input.LA(1), Token.MIN_USER_TOKEN_TYPE, 65535)) {
+				_errHandler.recoverInline(this);
+			}
+			matchWildcard();
+			break;
+
+		case Transition.WILDCARD:
+			matchWildcard();
+			break;
+
+		case Transition.RULE:
+			RuleStartState ruleStartState = (RuleStartState)transition.target;
+			int ruleIndex = ruleStartState.ruleIndex;
+			InterpreterRuleContext ctx = new InterpreterRuleContext(_ctx, p.stateNumber, ruleIndex);
+			if (ruleStartState.isPrecedenceRule) {
+				enterRecursionRule(ctx, ruleStartState.stateNumber, ruleIndex, ((RuleTransition)transition).precedence);
+			}
+			else {
+				enterRule(ctx, transition.target.stateNumber, ruleIndex);
+			}
+			break;
+
+		case Transition.PREDICATE:
+			PredicateTransition predicateTransition = (PredicateTransition)transition;
+			if (!sempred(_ctx, predicateTransition.ruleIndex, predicateTransition.predIndex)) {
+				throw new FailedPredicateException(this);
+			}
+
+			break;
+
+		case Transition.ACTION:
+			ActionTransition actionTransition = (ActionTransition)transition;
+			action(_ctx, actionTransition.ruleIndex, actionTransition.actionIndex);
+			break;
+
+		case Transition.PRECEDENCE:
+			if (!precpred(_ctx, ((PrecedencePredicateTransition)transition).precedence)) {
+				throw new FailedPredicateException(this, String.format("precpred(_ctx, %d)", ((PrecedencePredicateTransition)transition).precedence));
+			}
+			break;
+
+		default:
+			throw new UnsupportedOperationException("Unrecognized ATN transition type.");
 		}
 
 		setState(transition.target.stateNumber);
@@ -395,7 +369,7 @@
 	 *  Only parser interpreters can override decisions so as to avoid inserting
 	 *  override checking code in the critical ALL(*) prediction execution path.
 	 *
-	 *  @since 4.5.1
+	 *  @since 4.5
 	 */
 	public void addDecisionOverride(int decision, int tokenIndex, int forcedAlt) {
 		overrideDecision = decision;
