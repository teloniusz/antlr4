--- conflicted
+++ resolved
@@ -33,12 +33,7 @@
 import org.antlr.v4.runtime.atn.ATN;
 import org.antlr.v4.runtime.atn.ATNType;
 import org.antlr.v4.runtime.atn.LexerATNSimulator;
-<<<<<<< HEAD
-=======
-import org.antlr.v4.runtime.atn.PredictionContextCache;
-import org.antlr.v4.runtime.dfa.DFA;
 import org.antlr.v4.runtime.misc.NotNull;
->>>>>>> d5066026
 
 import java.util.Collection;
 
@@ -50,18 +45,11 @@
 	protected final String[] tokenNames;
 	protected final String[] ruleNames;
 	protected final String[] modeNames;
-
-<<<<<<< HEAD
-=======
 	@NotNull
 	private final Vocabulary vocabulary;
 
-	protected final DFA[] _decisionToDFA;
-	protected final PredictionContextCache _sharedContextCache =
-		new PredictionContextCache();
 
 	@Deprecated
->>>>>>> d5066026
 	public LexerInterpreter(String grammarFileName, Collection<String> tokenNames, Collection<String> ruleNames, Collection<String> modeNames, ATN atn, CharStream input) {
 		this(grammarFileName, VocabularyImpl.fromTokenNames(tokenNames.toArray(new String[tokenNames.size()])), ruleNames, modeNames, atn, input);
 	}
@@ -82,17 +70,8 @@
 
 		this.ruleNames = ruleNames.toArray(new String[ruleNames.size()]);
 		this.modeNames = modeNames.toArray(new String[modeNames.size()]);
-<<<<<<< HEAD
+		this.vocabulary = vocabulary;
 		this._interp = new LexerATNSimulator(this,atn);
-=======
-		this.vocabulary = vocabulary;
-
-		this._decisionToDFA = new DFA[atn.getNumberOfDecisions()];
-		for (int i = 0; i < _decisionToDFA.length; i++) {
-			_decisionToDFA[i] = new DFA(atn.getDecisionState(i), i);
-		}
-		this._interp = new LexerATNSimulator(this,atn,_decisionToDFA,_sharedContextCache);
->>>>>>> d5066026
 	}
 
 	@Override
