--- conflicted
+++ resolved
@@ -52,51 +52,35 @@
 	@NotNull
 	private final Token startToken;
 
-<<<<<<< HEAD
-	public <Symbol extends Token> NoViableAltException(Parser<Symbol> recognizer) { // LL(1) error
-		this(recognizer,recognizer.getInputStream(),
-=======
-	public NoViableAltException(@NotNull Parser recognizer) { // LL(1) error
+	public <Symbol extends Token> NoViableAltException(@NotNull Parser<Symbol> recognizer) { // LL(1) error
 		this(recognizer,
 			 recognizer.getInputStream(),
->>>>>>> d5341b55
 			 recognizer.getCurrentToken(),
 			 recognizer.getCurrentToken(),
 			 null,
 			 recognizer._ctx);
 	}
 
-<<<<<<< HEAD
-	public <Symbol extends Token> NoViableAltException(Recognizer<Symbol, ?> recognizer,
-													   TokenStream<? extends Symbol> input,
-													   Symbol startToken,
-													   Symbol offendingToken,
-													   ATNConfigSet deadEndConfigs,
-													   ParserRuleContext<Symbol> ctx)
-=======
-	public NoViableAltException(@NotNull Parser recognizer,
-								@NotNull TokenStream input,
-								@NotNull Token startToken,
-								@NotNull Token offendingToken,
-								@Nullable ATNConfigSet deadEndConfigs,
-								@NotNull ParserRuleContext<?> ctx)
->>>>>>> d5341b55
+	public <Symbol extends Token> NoViableAltException(@NotNull Recognizer<Symbol, ?> recognizer,
+													   @NotNull TokenStream<? extends Symbol> input,
+													   @NotNull Symbol startToken,
+													   @NotNull Symbol offendingToken,
+													   @Nullable ATNConfigSet deadEndConfigs,
+													   @NotNull ParserRuleContext<Symbol> ctx)
 	{
 		super(recognizer, input, ctx);
 		this.deadEndConfigs = deadEndConfigs;
 		this.startToken = startToken;
-		this.setOffendingToken(offendingToken);
+		this.setOffendingToken(recognizer, offendingToken);
 	}
 
-<<<<<<< HEAD
+	public Token getStartToken() {
+		return startToken;
+	}
+
 	@SuppressWarnings("unchecked") // safe
 	public <T> T getStartToken(Recognizer<T, ?> recognizer) {
-		return this.recognizer == recognizer ? (T)startToken : null;
-	}
-=======
-	@NotNull
-	public Token getStartToken() {
-		return startToken;
+		return this.getRecognizer() == recognizer ? (T)startToken : null;
 	}
 
 	@Nullable
@@ -104,5 +88,4 @@
 		return deadEndConfigs;
 	}
 
->>>>>>> d5341b55
 }