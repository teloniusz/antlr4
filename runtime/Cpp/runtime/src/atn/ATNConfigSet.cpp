--- conflicted
+++ resolved
@@ -99,13 +99,8 @@
 
 BitSet ATNConfigSet::getAlts() {
   BitSet alts;
-<<<<<<< HEAD
   for (const auto &config : configs) {
     alts.set(config->alt);
-=======
-  for (const ATNConfig &config : configs) {
-    alts.set(config.alt);
->>>>>>> aeaa445b
   }
   return alts;
 }
