/*
 * [The "BSD license"]
 *  Copyright (c) 2013 Terence Parr
 *  Copyright (c) 2013 Sam Harwell
 *  All rights reserved.
 *
 *  Redistribution and use in source and binary forms, with or without
 *  modification, are permitted provided that the following conditions
 *  are met:
 *
 *  1. Redistributions of source code must retain the above copyright
 *     notice, this list of conditions and the following disclaimer.
 *  2. Redistributions in binary form must reproduce the above copyright
 *     notice, this list of conditions and the following disclaimer in the
 *     documentation and/or other materials provided with the distribution.
 *  3. The name of the author may not be used to endorse or promote products
 *     derived from this software without specific prior written permission.
 *
 *  THIS SOFTWARE IS PROVIDED BY THE AUTHOR ``AS IS'' AND ANY EXPRESS OR
 *  IMPLIED WARRANTIES, INCLUDING, BUT NOT LIMITED TO, THE IMPLIED WARRANTIES
 *  OF MERCHANTABILITY AND FITNESS FOR A PARTICULAR PURPOSE ARE DISCLAIMED.
 *  IN NO EVENT SHALL THE AUTHOR BE LIABLE FOR ANY DIRECT, INDIRECT,
 *  INCIDENTAL, SPECIAL, EXEMPLARY, OR CONSEQUENTIAL DAMAGES (INCLUDING, BUT
 *  NOT LIMITED TO, PROCUREMENT OF SUBSTITUTE GOODS OR SERVICES; LOSS OF USE,
 *  DATA, OR PROFITS; OR BUSINESS INTERRUPTION) HOWEVER CAUSED AND ON ANY
 *  THEORY OF LIABILITY, WHETHER IN CONTRACT, STRICT LIABILITY, OR TORT
 *  (INCLUDING NEGLIGENCE OR OTHERWISE) ARISING IN ANY WAY OUT OF THE USE OF
 *  THIS SOFTWARE, EVEN IF ADVISED OF THE POSSIBILITY OF SUCH DAMAGE.
 */
using System;
using System.Collections.Generic;
using System.Linq;
using System.Text;
using Antlr4.Runtime;
using Antlr4.Runtime.Misc;
using Sharpen;

namespace Antlr4.Runtime
{
    /// <summary>
    /// Useful for rewriting out a buffered input token stream after doing some
    /// augmentation or other manipulations on it.
    /// </summary>
    /// <remarks>
    /// Useful for rewriting out a buffered input token stream after doing some
    /// augmentation or other manipulations on it.
    /// You can insert stuff, replace, and delete chunks.  Note that the
    /// operations are done lazily--only if you convert the buffer to a
    /// String with getText(). This is very efficient because you are not moving
    /// data around all the time.  As the buffer of tokens is converted to strings,
    /// the getText() method(s) scan the input token stream and check
    /// to see if there is an operation at the current index.
    /// If so, the operation is done and then normal String
    /// rendering continues on the buffer.  This is like having multiple Turing
    /// machine instruction streams (programs) operating on a single input tape. :)
    /// This rewriter makes no modifications to the token stream. It does not
    /// ask the stream to fill itself up nor does it advance the input cursor.
    /// The token stream index() will return the same value before and after
    /// any getText() call.
    /// The rewriter only works on tokens that you have in the buffer and
    /// ignores the current input cursor. If you are buffering tokens on-demand,
    /// calling getText() halfway through the input will only do rewrites
    /// for those tokens in the first half of the file.
    /// Since the operations are done lazily at getText-time, operations do not
    /// screw up the token index values.  That is, an insert operation at token
    /// index i does not change the index values for tokens i+1..n-1.
    /// Because operations never actually alter the buffer, you may always get
    /// the original token stream back without undoing anything.  Since
    /// the instructions are queued up, you can easily simulate transactions and
    /// roll back any changes if there is an error just by removing instructions.
    /// For example,
    /// CharStream input = new ANTLRFileStream("input");
    /// TLexer lex = new TLexer(input);
    /// CommonTokenStream tokens = new CommonTokenStream(lex);
    /// T parser = new T(tokens);
    /// TokenStreamRewriter rewriter = new TokenStreamRewriter(tokens);
    /// parser.startRule();
    /// Then in the rules, you can execute (assuming rewriter is visible):
    /// Token t,u;
    /// ...
    /// rewriter.insertAfter(t, "text to put after t");}
    /// rewriter.insertAfter(u, "text after u");}
    /// System.out.println(tokens.toString());
    /// You can also have multiple "instruction streams" and get multiple
    /// rewrites from a single pass over the input.  Just name the instruction
    /// streams and use that name again when printing the buffer.  This could be
    /// useful for generating a C file and also its header file--all from the
    /// same buffer:
    /// tokens.insertAfter("pass1", t, "text to put after t");}
    /// tokens.insertAfter("pass2", u, "text after u");}
    /// System.out.println(tokens.toString("pass1"));
    /// System.out.println(tokens.toString("pass2"));
    /// If you don't use named rewrite streams, a "default" stream is used as
    /// the first example shows.
    /// </remarks>
    public class TokenStreamRewriter
    {
        public const string DefaultProgramName = "default";

        public const int ProgramInitSize = 100;

        public const int MinTokenIndex = 0;

        public class RewriteOperation
        {
            protected internal readonly ITokenStream tokens;

            /// <summary>What index into rewrites List are we?</summary>
            protected internal int instructionIndex;

            /// <summary>Token buffer index.</summary>
            /// <remarks>Token buffer index.</remarks>
            protected internal int index;

            protected internal object text;

            protected internal RewriteOperation(ITokenStream tokens, int index)
            {
                // Define the rewrite operation hierarchy
                this.tokens = tokens;
                this.index = index;
            }

            protected internal RewriteOperation(ITokenStream tokens, int index, object text)
            {
                this.tokens = tokens;
                this.index = index;
                this.text = text;
            }

            /// <summary>Execute the rewrite operation by possibly adding to the buffer.</summary>
            /// <remarks>
            /// Execute the rewrite operation by possibly adding to the buffer.
            /// Return the index of the next token to operate on.
            /// </remarks>
            public virtual int Execute(StringBuilder buf)
            {
                return index;
            }

            public override string ToString()
            {
                string opName = GetType().FullName;
                int index = opName.IndexOf('$');
                opName = Sharpen.Runtime.Substring(opName, index + 1, opName.Length);
                return "<" + opName + "@" + tokens.Get(this.index) + ":\"" + text + "\">";
            }
        }

        internal class InsertBeforeOp : TokenStreamRewriter.RewriteOperation
        {
            public InsertBeforeOp(ITokenStream tokens, int index, object text)
                : base(tokens, index, text)
            {
            }

            public override int Execute(StringBuilder buf)
            {
                buf.Append(text);
                if (tokens.Get(index).Type != TokenConstants.Eof)
                {
                    buf.Append(tokens.Get(index).Text);
                }
                return index + 1;
            }
        }

        /// <summary>
        /// I'm going to try replacing range from x..y with (y-x)+1 ReplaceOp
        /// instructions.
        /// </summary>
        /// <remarks>
        /// I'm going to try replacing range from x..y with (y-x)+1 ReplaceOp
        /// instructions.
        /// </remarks>
        internal class ReplaceOp : TokenStreamRewriter.RewriteOperation
        {
            protected internal int lastIndex;

            public ReplaceOp(ITokenStream tokens, int from, int to, object text)
                : base(tokens, from, text)
            {
                lastIndex = to;
            }

            public override int Execute(StringBuilder buf)
            {
                if (text != null)
                {
                    buf.Append(text);
                }
                return lastIndex + 1;
            }

            public override string ToString()
            {
                if (text == null)
                {
                    return "<DeleteOp@" + tokens.Get(index) + ".." + tokens.Get(lastIndex) + ">";
                }
                return "<ReplaceOp@" + tokens.Get(index) + ".." + tokens.Get(lastIndex) + ":\"" + text + "\">";
            }
        }

        /// <summary>Our source stream</summary>
        protected internal readonly ITokenStream tokens;

        /// <summary>You may have multiple, named streams of rewrite operations.</summary>
        /// <remarks>
        /// You may have multiple, named streams of rewrite operations.
        /// I'm calling these things "programs."
        /// Maps String (name) -&gt; rewrite (List)
        /// </remarks>
        protected internal readonly IDictionary<string, IList<TokenStreamRewriter.RewriteOperation>> programs;

        /// <summary>Map String (program name) -&gt; Integer index</summary>
        protected internal readonly IDictionary<string, int> lastRewriteTokenIndexes;

        public TokenStreamRewriter(ITokenStream tokens)
        {
            this.tokens = tokens;
            programs = new Dictionary<string, IList<TokenStreamRewriter.RewriteOperation>>();
<<<<<<< HEAD
            programs[DefaultProgramName] = new List<TokenStreamRewriter.RewriteOperation>(ProgramInitSize
                );
=======
            programs.Put(DefaultProgramName, new List<TokenStreamRewriter.RewriteOperation>(ProgramInitSize));
>>>>>>> 828f0639
            lastRewriteTokenIndexes = new Dictionary<string, int>();
        }

        public ITokenStream GetTokenStream()
        {
            return tokens;
        }

        public virtual void Rollback(int instructionIndex)
        {
            Rollback(DefaultProgramName, instructionIndex);
        }

        /// <summary>
        /// Rollback the instruction stream for a program so that
        /// the indicated instruction (via instructionIndex) is no
        /// longer in the stream.
        /// </summary>
        /// <remarks>
        /// Rollback the instruction stream for a program so that
        /// the indicated instruction (via instructionIndex) is no
        /// longer in the stream.  UNTESTED!
        /// </remarks>
        public virtual void Rollback(string programName, int instructionIndex)
        {
            IList<TokenStreamRewriter.RewriteOperation> @is;
            if (programs.TryGetValue(programName, out @is))
            {
                programs[programName] = new List<RewriteOperation>(@is.Skip(MinTokenIndex).Take(instructionIndex - MinTokenIndex));
            }
        }

        public virtual void DeleteProgram()
        {
            DeleteProgram(DefaultProgramName);
        }

        /// <summary>Reset the program so that no instructions exist</summary>
        public virtual void DeleteProgram(string programName)
        {
            Rollback(programName, MinTokenIndex);
        }

        public virtual void InsertAfter(IToken t, object text)
        {
            InsertAfter(DefaultProgramName, t, text);
        }

        public virtual void InsertAfter(int index, object text)
        {
            InsertAfter(DefaultProgramName, index, text);
        }

        public virtual void InsertAfter(string programName, IToken t, object text)
        {
            InsertAfter(programName, t.TokenIndex, text);
        }

        public virtual void InsertAfter(string programName, int index, object text)
        {
            // to insert after, just insert before next index (even if past end)
            InsertBefore(programName, index + 1, text);
        }

        public virtual void InsertBefore(IToken t, object text)
        {
            InsertBefore(DefaultProgramName, t, text);
        }

        public virtual void InsertBefore(int index, object text)
        {
            InsertBefore(DefaultProgramName, index, text);
        }

        public virtual void InsertBefore(string programName, IToken t, object text)
        {
            InsertBefore(programName, t.TokenIndex, text);
        }

        public virtual void InsertBefore(string programName, int index, object text)
        {
            TokenStreamRewriter.RewriteOperation op = new TokenStreamRewriter.InsertBeforeOp(tokens, index, text);
            IList<TokenStreamRewriter.RewriteOperation> rewrites = GetProgram(programName);
            op.instructionIndex = rewrites.Count;
            rewrites.Add(op);
        }

        public virtual void Replace(int index, object text)
        {
            Replace(DefaultProgramName, index, index, text);
        }

        public virtual void Replace(int from, int to, object text)
        {
            Replace(DefaultProgramName, from, to, text);
        }

        public virtual void Replace(IToken indexT, object text)
        {
            Replace(DefaultProgramName, indexT, indexT, text);
        }

        public virtual void Replace(IToken from, IToken to, object text)
        {
            Replace(DefaultProgramName, from, to, text);
        }

        public virtual void Replace(string programName, int from, int to, object text)
        {
            if (from > to || from < 0 || to < 0 || to >= tokens.Size)
            {
                throw new ArgumentException("replace: range invalid: " + from + ".." + to + "(size=" + tokens.Size + ")");
            }
            TokenStreamRewriter.RewriteOperation op = new TokenStreamRewriter.ReplaceOp(tokens, from, to, text);
            IList<TokenStreamRewriter.RewriteOperation> rewrites = GetProgram(programName);
            op.instructionIndex = rewrites.Count;
            rewrites.Add(op);
        }

        public virtual void Replace(string programName, IToken from, IToken to, object text)
        {
            Replace(programName, from.TokenIndex, to.TokenIndex, text);
        }

        public virtual void Delete(int index)
        {
            Delete(DefaultProgramName, index, index);
        }

        public virtual void Delete(int from, int to)
        {
            Delete(DefaultProgramName, from, to);
        }

        public virtual void Delete(IToken indexT)
        {
            Delete(DefaultProgramName, indexT, indexT);
        }

        public virtual void Delete(IToken from, IToken to)
        {
            Delete(DefaultProgramName, from, to);
        }

        public virtual void Delete(string programName, int from, int to)
        {
            Replace(programName, from, to, null);
        }

        public virtual void Delete(string programName, IToken from, IToken to)
        {
            Replace(programName, from, to, null);
        }

        public virtual int GetLastRewriteTokenIndex()
        {
            return GetLastRewriteTokenIndex(DefaultProgramName);
        }

        protected internal virtual int GetLastRewriteTokenIndex(string programName)
        {
            int I;
            if (!lastRewriteTokenIndexes.TryGetValue(programName, out I))
            {
                return -1;
            }
            return I;
        }

        protected internal virtual void SetLastRewriteTokenIndex(string programName, int i)
        {
            lastRewriteTokenIndexes[programName] = i;
        }

        protected internal virtual IList<TokenStreamRewriter.RewriteOperation> GetProgram(string name)
        {
            IList<TokenStreamRewriter.RewriteOperation> @is;
            if (!programs.TryGetValue(name, out @is))
            {
                @is = InitializeProgram(name);
            }
            return @is;
        }

        private IList<TokenStreamRewriter.RewriteOperation> InitializeProgram(string name)
        {
<<<<<<< HEAD
            IList<TokenStreamRewriter.RewriteOperation> @is = new List<TokenStreamRewriter.RewriteOperation
                >(ProgramInitSize);
            programs[name] = @is;
=======
            IList<TokenStreamRewriter.RewriteOperation> @is = new List<TokenStreamRewriter.RewriteOperation>(ProgramInitSize);
            programs.Put(name, @is);
>>>>>>> 828f0639
            return @is;
        }

        /// <summary>
        /// Return the text from the original tokens altered per the
        /// instructions given to this rewriter.
        /// </summary>
        /// <remarks>
        /// Return the text from the original tokens altered per the
        /// instructions given to this rewriter.
        /// </remarks>
        public virtual string GetText()
        {
            return GetText(DefaultProgramName, Interval.Of(0, tokens.Size - 1));
        }

        /// <summary>
        /// Return the text associated with the tokens in the interval from the
        /// original token stream but with the alterations given to this rewriter.
        /// </summary>
        /// <remarks>
        /// Return the text associated with the tokens in the interval from the
        /// original token stream but with the alterations given to this rewriter.
        /// The interval refers to the indexes in the original token stream.
        /// We do not alter the token stream in any way, so the indexes
        /// and intervals are still consistent. Includes any operations done
        /// to the first and last token in the interval. So, if you did an
        /// insertBefore on the first token, you would get that insertion.
        /// The same is true if you do an insertAfter the stop token.
        /// </remarks>
        public virtual string GetText(Interval interval)
        {
            return GetText(DefaultProgramName, interval);
        }

        public virtual string GetText(string programName, Interval interval)
        {
            IList<TokenStreamRewriter.RewriteOperation> rewrites;
            if (!programs.TryGetValue(programName, out rewrites))
                rewrites = null;

            int start = interval.a;
            int stop = interval.b;
            // ensure start/end are in range
            if (stop > tokens.Size - 1)
            {
                stop = tokens.Size - 1;
            }
            if (start < 0)
            {
                start = 0;
            }
            if (rewrites == null || rewrites.Count == 0)
            {
                return tokens.GetText(interval);
            }
            // no instructions to execute
            StringBuilder buf = new StringBuilder();
            // First, optimize instruction stream
            IDictionary<int, TokenStreamRewriter.RewriteOperation> indexToOp = ReduceToSingleOperationPerIndex(rewrites);
            // Walk buffer, executing instructions and emitting tokens
            int i = start;
            while (i <= stop && i < tokens.Size)
            {
                TokenStreamRewriter.RewriteOperation op;
                if (indexToOp.TryGetValue(i, out op))
                    indexToOp.Remove(i);

                // remove so any left have index size-1
                IToken t = tokens.Get(i);
                if (op == null)
                {
                    // no operation at that index, just dump token
                    if (t.Type != TokenConstants.Eof)
                    {
                        buf.Append(t.Text);
                    }
                    i++;
                }
                else
                {
                    // move to next token
                    i = op.Execute(buf);
                }
            }
            // execute operation and skip
            // include stuff after end if it's last index in buffer
            // So, if they did an insertAfter(lastValidIndex, "foo"), include
            // foo if end==lastValidIndex.
            if (stop == tokens.Size - 1)
            {
                // Scan any remaining operations after last token
                // should be included (they will be inserts).
                foreach (TokenStreamRewriter.RewriteOperation op in indexToOp.Values)
                {
                    if (op.index >= tokens.Size - 1)
                    {
                        buf.Append(op.text);
                    }
                }
            }
            return buf.ToString();
        }

        /// <summary>
        /// We need to combine operations and report invalid operations (like
        /// overlapping replaces that are not completed nested).
        /// </summary>
        /// <remarks>
        /// We need to combine operations and report invalid operations (like
        /// overlapping replaces that are not completed nested).  Inserts to
        /// same index need to be combined etc...   Here are the cases:
        /// I.i.u I.j.v								leave alone, nonoverlapping
        /// I.i.u I.i.v								combine: Iivu
        /// R.i-j.u R.x-y.v	| i-j in x-y			delete first R
        /// R.i-j.u R.i-j.v							delete first R
        /// R.i-j.u R.x-y.v	| x-y in i-j			ERROR
        /// R.i-j.u R.x-y.v	| boundaries overlap	ERROR
        /// Delete special case of replace (text==null):
        /// D.i-j.u D.x-y.v	| boundaries overlap	combine to max(min)..max(right)
        /// I.i.u R.x-y.v | i in (x+1)-y			delete I (since insert before
        /// we're not deleting i)
        /// I.i.u R.x-y.v | i not in (x+1)-y		leave alone, nonoverlapping
        /// R.x-y.v I.i.u | i in x-y				ERROR
        /// R.x-y.v I.x.u 							R.x-y.uv (combine, delete I)
        /// R.x-y.v I.i.u | i not in x-y			leave alone, nonoverlapping
        /// I.i.u = insert u before op @ index i
        /// R.x-y.u = replace x-y indexed tokens with u
        /// First we need to examine replaces.  For any replace op:
        /// 1. wipe out any insertions before op within that range.
        /// 2. Drop any replace op before that is contained completely within
        /// that range.
        /// 3. Throw exception upon boundary overlap with any previous replace.
        /// Then we can deal with inserts:
        /// 1. for any inserts to same index, combine even if not adjacent.
        /// 2. for any prior replace with same left boundary, combine this
        /// insert with replace and delete this replace.
        /// 3. throw exception if index in same range as previous replace
        /// Don't actually delete; make op null in list. Easier to walk list.
        /// Later we can throw as we add to index -&gt; op map.
        /// Note that I.2 R.2-2 will wipe out I.2 even though, technically, the
        /// inserted stuff would be before the replace range.  But, if you
        /// add tokens in front of a method body '{' and then delete the method
        /// body, I think the stuff before the '{' you added should disappear too.
        /// Return a map from token index to operation.
        /// </remarks>
        protected internal virtual IDictionary<int, TokenStreamRewriter.RewriteOperation> ReduceToSingleOperationPerIndex(IList<TokenStreamRewriter.RewriteOperation> rewrites)
        {
            //		System.out.println("rewrites="+rewrites);
            // WALK REPLACES
            for (int i = 0; i < rewrites.Count; i++)
            {
                TokenStreamRewriter.RewriteOperation op = rewrites[i];
                if (op == null)
                {
                    continue;
                }
                if (!(op is TokenStreamRewriter.ReplaceOp))
                {
                    continue;
                }
                TokenStreamRewriter.ReplaceOp rop = (TokenStreamRewriter.ReplaceOp)rewrites[i];
                // Wipe prior inserts within range
                IList<TokenStreamRewriter.InsertBeforeOp> inserts = GetKindOfOps<TokenStreamRewriter.InsertBeforeOp>(rewrites, i);
                foreach (TokenStreamRewriter.InsertBeforeOp iop in inserts)
                {
                    if (iop.index == rop.index)
                    {
                        // E.g., insert before 2, delete 2..2; update replace
                        // text to include insert before, kill insert
<<<<<<< HEAD
                        rewrites[iop.instructionIndex] = null;
                        rop.text = iop.text.ToString() + (rop.text != null ? rop.text.ToString() : string.Empty
                            );
=======
                        rewrites.Set(iop.instructionIndex, null);
                        rop.text = iop.text.ToString() + (rop.text != null ? rop.text.ToString() : string.Empty);
>>>>>>> 828f0639
                    }
                    else
                    {
                        if (iop.index > rop.index && iop.index <= rop.lastIndex)
                        {
                            // delete insert as it's a no-op.
                            rewrites[iop.instructionIndex] = null;
                        }
                    }
                }
                // Drop any prior replaces contained within
                IList<TokenStreamRewriter.ReplaceOp> prevReplaces = GetKindOfOps<TokenStreamRewriter.ReplaceOp>(rewrites, i);
                foreach (TokenStreamRewriter.ReplaceOp prevRop in prevReplaces)
                {
                    if (prevRop.index >= rop.index && prevRop.lastIndex <= rop.lastIndex)
                    {
                        // delete replace as it's a no-op.
                        rewrites[prevRop.instructionIndex] = null;
                        continue;
                    }
                    // throw exception unless disjoint or identical
                    bool disjoint = prevRop.lastIndex < rop.index || prevRop.index > rop.lastIndex;
                    bool same = prevRop.index == rop.index && prevRop.lastIndex == rop.lastIndex;
                    // Delete special case of replace (text==null):
                    // D.i-j.u D.x-y.v	| boundaries overlap	combine to max(min)..max(right)
                    if (prevRop.text == null && rop.text == null && !disjoint)
                    {
                        //System.out.println("overlapping deletes: "+prevRop+", "+rop);
                        rewrites[prevRop.instructionIndex] = null;
                        // kill first delete
                        rop.index = Math.Min(prevRop.index, rop.index);
                        rop.lastIndex = Math.Max(prevRop.lastIndex, rop.lastIndex);
#if !PORTABLE
                        System.Console.Out.WriteLine("new rop " + rop);
#endif
                    }
                    else
                    {
                        if (!disjoint && !same)
                        {
                            throw new ArgumentException("replace op boundaries of " + rop + " overlap with previous " + prevRop);
                        }
                    }
                }
            }
            // WALK INSERTS
            for (int i_1 = 0; i_1 < rewrites.Count; i_1++)
            {
                TokenStreamRewriter.RewriteOperation op = rewrites[i_1];
                if (op == null)
                {
                    continue;
                }
                if (!(op is TokenStreamRewriter.InsertBeforeOp))
                {
                    continue;
                }
                TokenStreamRewriter.InsertBeforeOp iop = (TokenStreamRewriter.InsertBeforeOp)rewrites[i_1];
                // combine current insert with prior if any at same index
                IList<TokenStreamRewriter.InsertBeforeOp> prevInserts = GetKindOfOps<TokenStreamRewriter.InsertBeforeOp>(rewrites, i_1);
                foreach (TokenStreamRewriter.InsertBeforeOp prevIop in prevInserts)
                {
                    if (prevIop.index == iop.index)
                    {
                        // combine objects
                        // convert to strings...we're in process of toString'ing
                        // whole token buffer so no lazy eval issue with any templates
                        iop.text = CatOpText(iop.text, prevIop.text);
                        // delete redundant prior insert
                        rewrites[prevIop.instructionIndex] = null;
                    }
                }
                // look for replaces where iop.index is in range; error
                IList<TokenStreamRewriter.ReplaceOp> prevReplaces = GetKindOfOps<TokenStreamRewriter.ReplaceOp>(rewrites, i_1);
                foreach (TokenStreamRewriter.ReplaceOp rop in prevReplaces)
                {
                    if (iop.index == rop.index)
                    {
                        rop.text = CatOpText(iop.text, rop.text);
                        rewrites[i_1] = null;
                        // delete current insert
                        continue;
                    }
                    if (iop.index >= rop.index && iop.index <= rop.lastIndex)
                    {
                        throw new ArgumentException("insert op " + iop + " within boundaries of previous " + rop);
                    }
                }
            }
            // System.out.println("rewrites after="+rewrites);
            IDictionary<int, TokenStreamRewriter.RewriteOperation> m = new Dictionary<int, TokenStreamRewriter.RewriteOperation>();
            for (int i_2 = 0; i_2 < rewrites.Count; i_2++)
            {
                TokenStreamRewriter.RewriteOperation op = rewrites[i_2];
                if (op == null)
                {
                    continue;
                }
                // ignore deleted ops
                if (m.ContainsKey(op.index))
                {
                    throw new InvalidOperationException("should only be one op per index");
                }
                m[op.index] = op;
            }
            //System.out.println("index to op: "+m);
            return m;
        }

        protected internal virtual string CatOpText(object a, object b)
        {
            string x = string.Empty;
            string y = string.Empty;
            if (a != null)
            {
                x = a.ToString();
            }
            if (b != null)
            {
                y = b.ToString();
            }
            return x + y;
        }

        /// <summary>Get all operations before an index of a particular kind</summary>
<<<<<<< HEAD
        protected internal virtual IList<T> GetKindOfOps<T>(IList<RewriteOperation> rewrites, int
             before)
=======
        protected internal virtual IList<T> GetKindOfOps<T, _T1>(IList<_T1> rewrites, int before)
            where T : TokenStreamRewriter.RewriteOperation
            where _T1 : TokenStreamRewriter.RewriteOperation
>>>>>>> 828f0639
        {
            return rewrites.Take(before).OfType<T>().ToList();
        }
    }
}<|MERGE_RESOLUTION|>--- conflicted
+++ resolved
@@ -220,12 +220,7 @@
         {
             this.tokens = tokens;
             programs = new Dictionary<string, IList<TokenStreamRewriter.RewriteOperation>>();
-<<<<<<< HEAD
-            programs[DefaultProgramName] = new List<TokenStreamRewriter.RewriteOperation>(ProgramInitSize
-                );
-=======
-            programs.Put(DefaultProgramName, new List<TokenStreamRewriter.RewriteOperation>(ProgramInitSize));
->>>>>>> 828f0639
+            programs[DefaultProgramName] = new List<TokenStreamRewriter.RewriteOperation>(ProgramInitSize);
             lastRewriteTokenIndexes = new Dictionary<string, int>();
         }
 
@@ -412,14 +407,8 @@
 
         private IList<TokenStreamRewriter.RewriteOperation> InitializeProgram(string name)
         {
-<<<<<<< HEAD
-            IList<TokenStreamRewriter.RewriteOperation> @is = new List<TokenStreamRewriter.RewriteOperation
-                >(ProgramInitSize);
+            IList<TokenStreamRewriter.RewriteOperation> @is = new List<TokenStreamRewriter.RewriteOperation>(ProgramInitSize);
             programs[name] = @is;
-=======
-            IList<TokenStreamRewriter.RewriteOperation> @is = new List<TokenStreamRewriter.RewriteOperation>(ProgramInitSize);
-            programs.Put(name, @is);
->>>>>>> 828f0639
             return @is;
         }
 
@@ -590,14 +579,8 @@
                     {
                         // E.g., insert before 2, delete 2..2; update replace
                         // text to include insert before, kill insert
-<<<<<<< HEAD
                         rewrites[iop.instructionIndex] = null;
-                        rop.text = iop.text.ToString() + (rop.text != null ? rop.text.ToString() : string.Empty
-                            );
-=======
-                        rewrites.Set(iop.instructionIndex, null);
                         rop.text = iop.text.ToString() + (rop.text != null ? rop.text.ToString() : string.Empty);
->>>>>>> 828f0639
                     }
                     else
                     {
@@ -723,14 +706,7 @@
         }
 
         /// <summary>Get all operations before an index of a particular kind</summary>
-<<<<<<< HEAD
-        protected internal virtual IList<T> GetKindOfOps<T>(IList<RewriteOperation> rewrites, int
-             before)
-=======
-        protected internal virtual IList<T> GetKindOfOps<T, _T1>(IList<_T1> rewrites, int before)
-            where T : TokenStreamRewriter.RewriteOperation
-            where _T1 : TokenStreamRewriter.RewriteOperation
->>>>>>> 828f0639
+        protected internal virtual IList<T> GetKindOfOps<T>(IList<RewriteOperation> rewrites, int before)
         {
             return rewrites.Take(before).OfType<T>().ToList();
         }
