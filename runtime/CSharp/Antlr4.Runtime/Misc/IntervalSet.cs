/*
 * [The "BSD license"]
 *  Copyright (c) 2013 Terence Parr
 *  Copyright (c) 2013 Sam Harwell
 *  All rights reserved.
 *
 *  Redistribution and use in source and binary forms, with or without
 *  modification, are permitted provided that the following conditions
 *  are met:
 *
 *  1. Redistributions of source code must retain the above copyright
 *     notice, this list of conditions and the following disclaimer.
 *  2. Redistributions in binary form must reproduce the above copyright
 *     notice, this list of conditions and the following disclaimer in the
 *     documentation and/or other materials provided with the distribution.
 *  3. The name of the author may not be used to endorse or promote products
 *     derived from this software without specific prior written permission.
 *
 *  THIS SOFTWARE IS PROVIDED BY THE AUTHOR ``AS IS'' AND ANY EXPRESS OR
 *  IMPLIED WARRANTIES, INCLUDING, BUT NOT LIMITED TO, THE IMPLIED WARRANTIES
 *  OF MERCHANTABILITY AND FITNESS FOR A PARTICULAR PURPOSE ARE DISCLAIMED.
 *  IN NO EVENT SHALL THE AUTHOR BE LIABLE FOR ANY DIRECT, INDIRECT,
 *  INCIDENTAL, SPECIAL, EXEMPLARY, OR CONSEQUENTIAL DAMAGES (INCLUDING, BUT
 *  NOT LIMITED TO, PROCUREMENT OF SUBSTITUTE GOODS OR SERVICES; LOSS OF USE,
 *  DATA, OR PROFITS; OR BUSINESS INTERRUPTION) HOWEVER CAUSED AND ON ANY
 *  THEORY OF LIABILITY, WHETHER IN CONTRACT, STRICT LIABILITY, OR TORT
 *  (INCLUDING NEGLIGENCE OR OTHERWISE) ARISING IN ANY WAY OUT OF THE USE OF
 *  THIS SOFTWARE, EVEN IF ADVISED OF THE POSSIBILITY OF SUCH DAMAGE.
 */
using System;
using System.Collections.Generic;
using System.Linq;
using System.Text;
using Antlr4.Runtime;
using Antlr4.Runtime.Misc;
using Antlr4.Runtime.Sharpen;

namespace Antlr4.Runtime.Misc
{
    /// <summary>
    /// This class implements the
    /// <see cref="IIntSet"/>
    /// backed by a sorted array of
    /// non-overlapping intervals. It is particularly efficient for representing
    /// large collections of numbers, where the majority of elements appear as part
    /// of a sequential range of numbers that are all part of the set. For example,
    /// the set { 1, 2, 3, 4, 7, 8 } may be represented as { [1, 4], [7, 8] }.
    /// <p>
    /// This class is able to represent sets containing any combination of values in
    /// the range
    /// <see cref="int.MinValue"/>
    /// to
    /// <see cref="int.MaxValue"/>
    /// (inclusive).</p>
    /// </summary>
    public class IntervalSet : IIntSet
    {
        public static readonly Antlr4.Runtime.Misc.IntervalSet CompleteCharSet = Antlr4.Runtime.Misc.IntervalSet.Of(Lexer.MinCharValue, Lexer.MaxCharValue);

        public static readonly Antlr4.Runtime.Misc.IntervalSet EmptySet = new Antlr4.Runtime.Misc.IntervalSet();

        static IntervalSet()
        {
            CompleteCharSet.SetReadonly(true);
            EmptySet.SetReadonly(true);
        }

        /// <summary>The list of sorted, disjoint intervals.</summary>
        /// <remarks>The list of sorted, disjoint intervals.</remarks>
        protected internal IList<Interval> intervals;

        protected internal bool @readonly;

        public IntervalSet(IList<Interval> intervals)
        {
            this.intervals = intervals;
        }

        public IntervalSet(Antlr4.Runtime.Misc.IntervalSet set)
            : this()
        {
            AddAll(set);
        }

        public IntervalSet(params int[] els)
        {
            if (els == null)
            {
                intervals = new List<Interval>(2);
            }
            else
            {
                // most sets are 1 or 2 elements
                intervals = new List<Interval>(els.Length);
                foreach (int e in els)
                {
                    Add(e);
                }
            }
        }

        /// <summary>Create a set with a single element, el.</summary>
        /// <remarks>Create a set with a single element, el.</remarks>
        [return: NotNull]
        public static Antlr4.Runtime.Misc.IntervalSet Of(int a)
        {
            Antlr4.Runtime.Misc.IntervalSet s = new Antlr4.Runtime.Misc.IntervalSet();
            s.Add(a);
            return s;
        }

        /// <summary>Create a set with all ints within range [a..b] (inclusive)</summary>
        public static Antlr4.Runtime.Misc.IntervalSet Of(int a, int b)
        {
            Antlr4.Runtime.Misc.IntervalSet s = new Antlr4.Runtime.Misc.IntervalSet();
            s.Add(a, b);
            return s;
        }

        public virtual void Clear()
        {
            if (@readonly)
            {
                throw new InvalidOperationException("can't alter readonly IntervalSet");
            }
            intervals.Clear();
        }

        /// <summary>Add a single element to the set.</summary>
        /// <remarks>
        /// Add a single element to the set.  An isolated element is stored
        /// as a range el..el.
        /// </remarks>
        public virtual void Add(int el)
        {
            if (@readonly)
            {
                throw new InvalidOperationException("can't alter readonly IntervalSet");
            }
            Add(el, el);
        }

        /// <summary>Add interval; i.e., add all integers from a to b to set.</summary>
        /// <remarks>
        /// Add interval; i.e., add all integers from a to b to set.
        /// If b&lt;a, do nothing.
        /// Keep list in sorted order (by left range value).
        /// If overlap, combine ranges.  For example,
        /// If this is {1..5, 10..20}, adding 6..7 yields
        /// {1..5, 6..7, 10..20}.  Adding 4..8 yields {1..8, 10..20}.
        /// </remarks>
        public virtual void Add(int a, int b)
        {
            Add(Interval.Of(a, b));
        }

        // copy on write so we can cache a..a intervals and sets of that
        protected internal virtual void Add(Interval addition)
        {
            if (@readonly)
            {
                throw new InvalidOperationException("can't alter readonly IntervalSet");
            }
            //System.out.println("add "+addition+" to "+intervals.toString());
            if (addition.b < addition.a)
            {
                return;
            }
            // find position in list
            // Use iterators as we modify list in place
            for (int i = 0; i < intervals.Count; i++)
            {
                Interval r = intervals[i];
                if (addition.Equals(r))
                {
                    return;
                }
                if (addition.Adjacent(r) || !addition.Disjoint(r))
                {
                    // next to each other, make a single larger interval
                    Interval bigger = addition.Union(r);
                    intervals[i] = bigger;
                    // make sure we didn't just create an interval that
                    // should be merged with next interval in list
                    while (i < intervals.Count - 1)
                    {
                        i++;
                        Interval next = intervals[i];
                        if (!bigger.Adjacent(next) && bigger.Disjoint(next))
                        {
                            break;
                        }
                        // if we bump up against or overlap next, merge
                        intervals.RemoveAt(i);
                        // remove this one
                        i--;
                        // move backwards to what we just set
                        intervals[i] = bigger.Union(next);
                        // set to 3 merged ones
                    }
                    // first call to next after previous duplicates the result
                    return;
                }
                if (addition.StartsBeforeDisjoint(r))
                {
                    // insert before r
                    intervals.Insert(i, addition);
                    return;
                }
            }
            // if disjoint and after r, a future iteration will handle it
            // ok, must be after last interval (and disjoint from last interval)
            // just add it
            intervals.Add(addition);
        }

        /// <summary>combine all sets in the array returned the or'd value</summary>
        public static Antlr4.Runtime.Misc.IntervalSet Or(Antlr4.Runtime.Misc.IntervalSet[] sets)
        {
            Antlr4.Runtime.Misc.IntervalSet r = new Antlr4.Runtime.Misc.IntervalSet();
            foreach (Antlr4.Runtime.Misc.IntervalSet s in sets)
            {
                r.AddAll(s);
            }
            return r;
        }

        public virtual Antlr4.Runtime.Misc.IntervalSet AddAll(IIntSet set)
        {
            if (set == null)
            {
                return this;
            }
            if (set is Antlr4.Runtime.Misc.IntervalSet)
            {
                Antlr4.Runtime.Misc.IntervalSet other = (Antlr4.Runtime.Misc.IntervalSet)set;
                // walk set and add each interval
                int n = other.intervals.Count;
                for (int i = 0; i < n; i++)
                {
                    Interval I = other.intervals[i];
                    this.Add(I.a, I.b);
                }
            }
            else
            {
                foreach (int value in set.ToList())
                {
                    Add(value);
                }
            }
            return this;
        }

        public virtual Antlr4.Runtime.Misc.IntervalSet Complement(int minElement, int maxElement)
        {
            return this.Complement(Antlr4.Runtime.Misc.IntervalSet.Of(minElement, maxElement));
        }

        /// <summary>
        /// <inheritDoc/>
        /// 
        /// </summary>
        public virtual Antlr4.Runtime.Misc.IntervalSet Complement(IIntSet vocabulary)
        {
            if (vocabulary == null || vocabulary.IsNil)
            {
                return null;
            }
            // nothing in common with null set
            Antlr4.Runtime.Misc.IntervalSet vocabularyIS;
            if (vocabulary is Antlr4.Runtime.Misc.IntervalSet)
            {
                vocabularyIS = (Antlr4.Runtime.Misc.IntervalSet)vocabulary;
            }
            else
            {
                vocabularyIS = new Antlr4.Runtime.Misc.IntervalSet();
                vocabularyIS.AddAll(vocabulary);
            }
            return vocabularyIS.Subtract(this);
        }

        public virtual Antlr4.Runtime.Misc.IntervalSet Subtract(IIntSet a)
        {
            if (a == null || a.IsNil)
            {
                return new Antlr4.Runtime.Misc.IntervalSet(this);
            }
            if (a is Antlr4.Runtime.Misc.IntervalSet)
            {
                return Subtract(this, (Antlr4.Runtime.Misc.IntervalSet)a);
            }
            Antlr4.Runtime.Misc.IntervalSet other = new Antlr4.Runtime.Misc.IntervalSet();
            other.AddAll(a);
            return Subtract(this, other);
        }

        /// <summary>Compute the set difference between two interval sets.</summary>
        /// <remarks>
        /// Compute the set difference between two interval sets. The specific
        /// operation is
        /// <code>left - right</code>
        /// . If either of the input sets is
        /// <code>null</code>
        /// , it is treated as though it was an empty set.
        /// </remarks>
        [return: NotNull]
        public static Antlr4.Runtime.Misc.IntervalSet Subtract(Antlr4.Runtime.Misc.IntervalSet left, Antlr4.Runtime.Misc.IntervalSet right)
        {
            if (left == null || left.IsNil)
            {
                return new Antlr4.Runtime.Misc.IntervalSet();
            }
            Antlr4.Runtime.Misc.IntervalSet result = new Antlr4.Runtime.Misc.IntervalSet(left);
            if (right == null || right.IsNil)
            {
                // right set has no elements; just return the copy of the current set
                return result;
            }
            int resultI = 0;
            int rightI = 0;
            while (resultI < result.intervals.Count && rightI < right.intervals.Count)
            {
                Interval resultInterval = result.intervals[resultI];
                Interval rightInterval = right.intervals[rightI];
                // operation: (resultInterval - rightInterval) and update indexes
                if (rightInterval.b < resultInterval.a)
                {
                    rightI++;
                    continue;
                }
                if (rightInterval.a > resultInterval.b)
                {
                    resultI++;
                    continue;
                }
                Interval? beforeCurrent = null;
                Interval? afterCurrent = null;
                if (rightInterval.a > resultInterval.a)
                {
                    beforeCurrent = new Interval(resultInterval.a, rightInterval.a - 1);
                }
                if (rightInterval.b < resultInterval.b)
                {
                    afterCurrent = new Interval(rightInterval.b + 1, resultInterval.b);
                }
                if (beforeCurrent != null)
                {
                    if (afterCurrent != null)
                    {
                        // split the current interval into two
                        result.intervals[resultI] = beforeCurrent.Value;
                        result.intervals.Insert(resultI + 1, afterCurrent.Value);
                        resultI++;
                        rightI++;
                        continue;
                    }
                    else
                    {
                        // replace the current interval
                        result.intervals[resultI] = beforeCurrent.Value;
                        resultI++;
                        continue;
                    }
                }
                else
                {
                    if (afterCurrent != null)
                    {
                        // replace the current interval
                        result.intervals[resultI] = afterCurrent.Value;
                        rightI++;
                        continue;
                    }
                    else
                    {
                        // remove the current interval (thus no need to increment resultI)
                        result.intervals.RemoveAt(resultI);
                        continue;
                    }
                }
            }
            // If rightI reached right.intervals.size(), no more intervals to subtract from result.
            // If resultI reached result.intervals.size(), we would be subtracting from an empty set.
            // Either way, we are done.
            return result;
        }

        public virtual Antlr4.Runtime.Misc.IntervalSet Or(IIntSet a)
        {
            Antlr4.Runtime.Misc.IntervalSet o = new Antlr4.Runtime.Misc.IntervalSet();
            o.AddAll(this);
            o.AddAll(a);
            return o;
        }

        /// <summary>
        /// <inheritDoc/>
        /// 
        /// </summary>
        public virtual Antlr4.Runtime.Misc.IntervalSet And(IIntSet other)
        {
            if (other == null)
            {
                //|| !(other instanceof IntervalSet) ) {
                return null;
            }
            // nothing in common with null set
            IList<Interval> myIntervals = this.intervals;
            IList<Interval> theirIntervals = ((Antlr4.Runtime.Misc.IntervalSet)other).intervals;
            Antlr4.Runtime.Misc.IntervalSet intersection = null;
            int mySize = myIntervals.Count;
            int theirSize = theirIntervals.Count;
            int i = 0;
            int j = 0;
            // iterate down both interval lists looking for nondisjoint intervals
            while (i < mySize && j < theirSize)
            {
                Interval mine = myIntervals[i];
                Interval theirs = theirIntervals[j];
                //System.out.println("mine="+mine+" and theirs="+theirs);
                if (mine.StartsBeforeDisjoint(theirs))
                {
                    // move this iterator looking for interval that might overlap
                    i++;
                }
                else
                {
                    if (theirs.StartsBeforeDisjoint(mine))
                    {
                        // move other iterator looking for interval that might overlap
                        j++;
                    }
                    else
                    {
                        if (mine.ProperlyContains(theirs))
                        {
                            // overlap, add intersection, get next theirs
                            if (intersection == null)
                            {
                                intersection = new Antlr4.Runtime.Misc.IntervalSet();
                            }
                            intersection.Add(mine.Intersection(theirs));
                            j++;
                        }
                        else
                        {
                            if (theirs.ProperlyContains(mine))
                            {
                                // overlap, add intersection, get next mine
                                if (intersection == null)
                                {
                                    intersection = new Antlr4.Runtime.Misc.IntervalSet();
                                }
                                intersection.Add(mine.Intersection(theirs));
                                i++;
                            }
                            else
                            {
                                if (!mine.Disjoint(theirs))
                                {
                                    // overlap, add intersection
                                    if (intersection == null)
                                    {
                                        intersection = new Antlr4.Runtime.Misc.IntervalSet();
                                    }
                                    intersection.Add(mine.Intersection(theirs));
                                    // Move the iterator of lower range [a..b], but not
                                    // the upper range as it may contain elements that will collide
                                    // with the next iterator. So, if mine=[0..115] and
                                    // theirs=[115..200], then intersection is 115 and move mine
                                    // but not theirs as theirs may collide with the next range
                                    // in thisIter.
                                    // move both iterators to next ranges
                                    if (mine.StartsAfterNonDisjoint(theirs))
                                    {
                                        j++;
                                    }
                                    else
                                    {
                                        if (theirs.StartsAfterNonDisjoint(mine))
                                        {
                                            i++;
                                        }
                                    }
                                }
                            }
                        }
                    }
                }
            }
            if (intersection == null)
            {
                return new Antlr4.Runtime.Misc.IntervalSet();
            }
            return intersection;
        }

        /// <summary>
        /// <inheritDoc/>
        /// 
        /// </summary>
        public virtual bool Contains(int el)
        {
            int n = intervals.Count;
            for (int i = 0; i < n; i++)
            {
                Interval I = intervals[i];
                int a = I.a;
                int b = I.b;
                if (el < a)
                {
                    break;
                }
                // list is sorted and el is before this interval; not here
                if (el >= a && el <= b)
                {
                    return true;
                }
            }
            // found in this interval
            return false;
        }

        /// <summary>
        /// <inheritDoc/>
        /// 
        /// </summary>
        public virtual bool IsNil
        {
            get
            {
                return intervals == null || intervals.Count == 0;
            }
        }

        /// <summary>
        /// <inheritDoc/>
        /// 
        /// </summary>
        public virtual int SingleElement
        {
            get
            {
                if (intervals != null && intervals.Count == 1)
                {
                    Interval I = intervals[0];
                    if (I.a == I.b)
                    {
                        return I.a;
                    }
                }
                return TokenConstants.InvalidType;
            }
        }

        /// <summary>Returns the maximum value contained in the set.</summary>
        /// <remarks>Returns the maximum value contained in the set.</remarks>
        /// <returns>
        /// the maximum value contained in the set. If the set is empty, this
        /// method returns
<<<<<<< HEAD
        /// <see cref="TokenConstants.InvalidType"/>
=======
        /// <see cref="Antlr4.Runtime.IToken.InvalidType"/>
>>>>>>> 9a23a7f3
        /// .
        /// </returns>
        public virtual int MaxElement
        {
            get
            {
                if (IsNil)
                {
                    return TokenConstants.InvalidType;
                }
                Interval last = intervals[intervals.Count - 1];
                return last.b;
            }
        }

        /// <summary>Returns the minimum value contained in the set.</summary>
        /// <remarks>Returns the minimum value contained in the set.</remarks>
        /// <returns>
        /// the minimum value contained in the set. If the set is empty, this
        /// method returns
<<<<<<< HEAD
        /// <see cref="TokenConstants.InvalidType"/>
=======
        /// <see cref="Antlr4.Runtime.IToken.InvalidType"/>
>>>>>>> 9a23a7f3
        /// .
        /// </returns>
        public virtual int MinElement
        {
            get
            {
                if (IsNil)
                {
                    return TokenConstants.InvalidType;
                }
                return intervals[0].a;
            }
        }

        /// <summary>Return a list of Interval objects.</summary>
        /// <remarks>Return a list of Interval objects.</remarks>
        public virtual IList<Interval> GetIntervals()
        {
            return intervals;
        }

        public override int GetHashCode()
        {
            int hash = MurmurHash.Initialize();
            foreach (Interval I in intervals)
            {
                hash = MurmurHash.Update(hash, I.a);
                hash = MurmurHash.Update(hash, I.b);
            }
            hash = MurmurHash.Finish(hash, intervals.Count * 2);
            return hash;
        }

        /// <summary>
        /// Are two IntervalSets equal?  Because all intervals are sorted
        /// and disjoint, equals is a simple linear walk over both lists
        /// to make sure they are the same.
        /// </summary>
        /// <remarks>
        /// Are two IntervalSets equal?  Because all intervals are sorted
        /// and disjoint, equals is a simple linear walk over both lists
        /// to make sure they are the same.  Interval.equals() is used
        /// by the List.equals() method to check the ranges.
        /// </remarks>
        public override bool Equals(object obj)
        {
            if (obj == null || !(obj is Antlr4.Runtime.Misc.IntervalSet))
            {
                return false;
            }
            Antlr4.Runtime.Misc.IntervalSet other = (Antlr4.Runtime.Misc.IntervalSet)obj;
            return this.intervals.SequenceEqual(other.intervals);
        }

        public override string ToString()
        {
            return ToString(false);
        }

        public virtual string ToString(bool elemAreChar)
        {
            StringBuilder buf = new StringBuilder();
            if (this.intervals == null || this.intervals.Count == 0)
            {
                return "{}";
            }
            if (this.Count > 1)
            {
                buf.Append("{");
            }

            bool first = true;
            foreach (Interval I in intervals)
            {
                if (!first)
                    buf.Append(", ");

                first = false;
                int a = I.a;
                int b = I.b;
                if (a == b)
                {
                    if (a == TokenConstants.Eof)
                    {
                        buf.Append("<EOF>");
                    }
                    else
                    {
                        if (elemAreChar)
                        {
                            buf.Append("'").Append((char)a).Append("'");
                        }
                        else
                        {
                            buf.Append(a);
                        }
                    }
                }
                else
                {
                    if (elemAreChar)
                    {
                        buf.Append("'").Append((char)a).Append("'..'").Append((char)b).Append("'");
                    }
                    else
                    {
                        buf.Append(a).Append("..").Append(b);
                    }
                }
            }
            if (this.Count > 1)
            {
                buf.Append("}");
            }
            return buf.ToString();
        }

        public virtual string ToString(string[] tokenNames)
        {
            StringBuilder buf = new StringBuilder();
            if (this.intervals == null || this.intervals.Count == 0)
            {
                return "{}";
            }
            if (this.Count > 1)
            {
                buf.Append("{");
            }

            bool first = true;
            foreach (Interval I in intervals)
            {
                if (!first)
                    buf.Append(", ");

                first = false;
                int a = I.a;
                int b = I.b;
                if (a == b)
                {
                    buf.Append(ElementName(tokenNames, a));
                }
                else
                {
                    for (int i = a; i <= b; i++)
                    {
                        if (i > a)
                        {
                            buf.Append(", ");
                        }
                        buf.Append(ElementName(tokenNames, i));
                    }
                }
            }
            if (this.Count > 1)
            {
                buf.Append("}");
            }
            return buf.ToString();
        }

        protected internal virtual string ElementName(string[] tokenNames, int a)
        {
            if (a == TokenConstants.Eof)
            {
                return "<EOF>";
            }
            else
            {
                if (a == TokenConstants.Epsilon)
                {
                    return "<EPSILON>";
                }
                else
                {
                    return tokenNames[a];
                }
            }
        }

        public virtual int Count
        {
            get
            {
                int n = 0;
                int numIntervals = intervals.Count;
                if (numIntervals == 1)
                {
                    Interval firstInterval = this.intervals[0];
                    return firstInterval.b - firstInterval.a + 1;
                }
                for (int i = 0; i < numIntervals; i++)
                {
                    Interval I = intervals[i];
                    n += (I.b - I.a + 1);
                }
                return n;
            }
        }

        public virtual List<int> ToIntegerList()
        {
            List<int> values = new List<int>(Count);
            int n = intervals.Count;
            for (int i = 0; i < n; i++)
            {
                Interval I = intervals[i];
                int a = I.a;
                int b = I.b;
                for (int v = a; v <= b; v++)
                {
                    values.Add(v);
                }
            }
            return values;
        }

        public virtual IList<int> ToList()
        {
            IList<int> values = new List<int>();
            int n = intervals.Count;
            for (int i = 0; i < n; i++)
            {
                Interval I = intervals[i];
                int a = I.a;
                int b = I.b;
                for (int v = a; v <= b; v++)
                {
                    values.Add(v);
                }
            }
            return values;
        }

        public virtual HashSet<int> ToSet()
        {
            HashSet<int> s = new HashSet<int>();
            foreach (Interval I in intervals)
            {
                int a = I.a;
                int b = I.b;
                for (int v = a; v <= b; v++)
                {
                    s.Add(v);
                }
            }
            return s;
        }

        public virtual int[] ToArray()
        {
            return ToIntegerList().ToArray();
        }

        public virtual void Remove(int el)
        {
            if (@readonly)
            {
                throw new InvalidOperationException("can't alter readonly IntervalSet");
            }
            int n = intervals.Count;
            for (int i = 0; i < n; i++)
            {
                Interval I = intervals[i];
                int a = I.a;
                int b = I.b;
                if (el < a)
                {
                    break;
                }
                // list is sorted and el is before this interval; not here
                // if whole interval x..x, rm
                if (el == a && el == b)
                {
                    intervals.RemoveAt(i);
                    break;
                }
                // if on left edge x..b, adjust left
                if (el == a)
                {
                    intervals[i] = Interval.Of(I.a + 1, I.b);
                    break;
                }
                // if on right edge a..x, adjust right
                if (el == b)
                {
                    intervals[i] = Interval.Of(I.a, I.b - 1);
                    break;
                }
                // if in middle a..x..b, split interval
                if (el > a && el < b)
                {
                    // found in this interval
                    int oldb = I.b;
                    intervals[i] = Interval.Of(I.a, el - 1);
                    // [a..x-1]
                    Add(el + 1, oldb);
                }
            }
        }

        public virtual bool IsReadOnly
        {
            get
            {
                // add [x+1..b]
                return @readonly;
            }
        }

        public virtual void SetReadonly(bool @readonly)
        {
            if (this.@readonly && !@readonly)
            {
                throw new InvalidOperationException("can't alter readonly IntervalSet");
            }
            this.@readonly = @readonly;
        }

        IIntSet IIntSet.AddAll(IIntSet set)
        {
            return AddAll(set);
        }

        IIntSet IIntSet.And(IIntSet a)
        {
            return And(a);
        }

        IIntSet IIntSet.Complement(IIntSet elements)
        {
            return Complement(elements);
        }

        IIntSet IIntSet.Or(IIntSet a)
        {
            return Or(a);
        }

        IIntSet IIntSet.Subtract(IIntSet a)
        {
            return Subtract(a);
        }
    }
}<|MERGE_RESOLUTION|>--- conflicted
+++ resolved
@@ -560,11 +560,7 @@
         /// <returns>
         /// the maximum value contained in the set. If the set is empty, this
         /// method returns
-<<<<<<< HEAD
         /// <see cref="TokenConstants.InvalidType"/>
-=======
-        /// <see cref="Antlr4.Runtime.IToken.InvalidType"/>
->>>>>>> 9a23a7f3
         /// .
         /// </returns>
         public virtual int MaxElement
@@ -585,11 +581,7 @@
         /// <returns>
         /// the minimum value contained in the set. If the set is empty, this
         /// method returns
-<<<<<<< HEAD
         /// <see cref="TokenConstants.InvalidType"/>
-=======
-        /// <see cref="Antlr4.Runtime.IToken.InvalidType"/>
->>>>>>> 9a23a7f3
         /// .
         /// </returns>
         public virtual int MinElement
