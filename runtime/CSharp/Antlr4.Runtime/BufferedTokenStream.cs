--- conflicted
+++ resolved
@@ -49,15 +49,9 @@
     /// . If your
     /// parser requires the token stream filter tokens to only those on a particular
     /// channel, such as
-<<<<<<< HEAD
     /// <see cref="TokenConstants.DefaultChannel"/>
     /// or
     /// <see cref="TokenConstants.HiddenChannel"/>
-=======
-    /// <see cref="IToken.DefaultChannel"/>
-    /// or
-    /// <see cref="IToken.HiddenChannel"/>
->>>>>>> 9a23a7f3
     /// , use a filtering token stream such a
     /// <see cref="CommonTokenStream"/>
     /// .</p>
@@ -110,11 +104,7 @@
 
         /// <summary>
         /// Indicates whether the
-<<<<<<< HEAD
         /// <see cref="TokenConstants.Eof"/>
-=======
-        /// <see cref="IToken.Eof"/>
->>>>>>> 9a23a7f3
         /// token has been fetched from
         /// <see cref="tokenSource"/>
         /// and added to
