/*
 * [The "BSD license"]
 *  Copyright (c) 2013 Terence Parr
 *  Copyright (c) 2013 Sam Harwell
 *  All rights reserved.
 *
 *  Redistribution and use in source and binary forms, with or without
 *  modification, are permitted provided that the following conditions
 *  are met:
 *
 *  1. Redistributions of source code must retain the above copyright
 *     notice, this list of conditions and the following disclaimer.
 *  2. Redistributions in binary form must reproduce the above copyright
 *     notice, this list of conditions and the following disclaimer in the
 *     documentation and/or other materials provided with the distribution.
 *  3. The name of the author may not be used to endorse or promote products
 *     derived from this software without specific prior written permission.
 *
 *  THIS SOFTWARE IS PROVIDED BY THE AUTHOR ``AS IS'' AND ANY EXPRESS OR
 *  IMPLIED WARRANTIES, INCLUDING, BUT NOT LIMITED TO, THE IMPLIED WARRANTIES
 *  OF MERCHANTABILITY AND FITNESS FOR A PARTICULAR PURPOSE ARE DISCLAIMED.
 *  IN NO EVENT SHALL THE AUTHOR BE LIABLE FOR ANY DIRECT, INDIRECT,
 *  INCIDENTAL, SPECIAL, EXEMPLARY, OR CONSEQUENTIAL DAMAGES (INCLUDING, BUT
 *  NOT LIMITED TO, PROCUREMENT OF SUBSTITUTE GOODS OR SERVICES; LOSS OF USE,
 *  DATA, OR PROFITS; OR BUSINESS INTERRUPTION) HOWEVER CAUSED AND ON ANY
 *  THEORY OF LIABILITY, WHETHER IN CONTRACT, STRICT LIABILITY, OR TORT
 *  (INCLUDING NEGLIGENCE OR OTHERWISE) ARISING IN ANY WAY OUT OF THE USE OF
 *  THIS SOFTWARE, EVEN IF ADVISED OF THE POSSIBILITY OF SUCH DAMAGE.
 */
using Antlr4.Runtime;
using Antlr4.Runtime.Atn;
using Antlr4.Runtime.Misc;
using Antlr4.Runtime.Sharpen;

namespace Antlr4.Runtime.Atn
{
    /// <summary>
    /// Represents an executor for a sequence of lexer actions which traversed during
    /// the matching operation of a lexer rule (token).
    /// </summary>
    /// <remarks>
    /// Represents an executor for a sequence of lexer actions which traversed during
    /// the matching operation of a lexer rule (token).
    /// <p>The executor tracks position information for position-dependent lexer actions
    /// efficiently, ensuring that actions appearing only at the end of the rule do
    /// not cause bloating of the
    /// <see cref="Antlr4.Runtime.Dfa.DFA">Antlr4.Runtime.Dfa.DFA</see>
    /// created for the lexer.</p>
    /// </remarks>
    /// <author>Sam Harwell</author>
    /// <since>4.2</since>
    public class LexerActionExecutor
    {
        [NotNull]
        private readonly ILexerAction[] lexerActions;

        /// <summary>
        /// Caches the result of
        /// <see cref="hashCode">hashCode</see>
        /// since the hash code is an element
        /// of the performance-critical
        /// <see cref="ATNConfig.GetHashCode()"/>
        /// operation.
        /// </summary>
        private readonly int hashCode;

        /// <summary>
        /// Constructs an executor for a sequence of
        /// <see cref="ILexerAction">ILexerAction</see>
        /// actions.
        /// </summary>
        /// <param name="lexerActions">The lexer actions to execute.</param>
        public LexerActionExecutor(ILexerAction[] lexerActions)
        {
            this.lexerActions = lexerActions;
            int hash = MurmurHash.Initialize();
            foreach (ILexerAction lexerAction in lexerActions)
            {
                hash = MurmurHash.Update(hash, lexerAction);
            }
            this.hashCode = MurmurHash.Finish(hash, lexerActions.Length);
        }

        /// <summary>
        /// Creates a
        /// <see cref="LexerActionExecutor">LexerActionExecutor</see>
        /// which executes the actions for
        /// the input
        /// <code>lexerActionExecutor</code>
        /// followed by a specified
        /// <code>lexerAction</code>
        /// .
        /// </summary>
        /// <param name="lexerActionExecutor">
        /// The executor for actions already traversed by
        /// the lexer while matching a token within a particular
        /// <see cref="ATNConfig">ATNConfig</see>
        /// . If this is
        /// <code>null</code>
        /// , the method behaves as though
        /// it were an empty executor.
        /// </param>
        /// <param name="lexerAction">
        /// The lexer action to execute after the actions
        /// specified in
        /// <code>lexerActionExecutor</code>
        /// .
        /// </param>
        /// <returns>
        /// A
        /// <see cref="LexerActionExecutor">LexerActionExecutor</see>
        /// for executing the combine actions
        /// of
        /// <code>lexerActionExecutor</code>
        /// and
        /// <code>lexerAction</code>
        /// .
        /// </returns>
        [return: NotNull]
        public static Antlr4.Runtime.Atn.LexerActionExecutor Append(Antlr4.Runtime.Atn.LexerActionExecutor lexerActionExecutor, ILexerAction lexerAction)
        {
            if (lexerActionExecutor == null)
            {
                return new Antlr4.Runtime.Atn.LexerActionExecutor(new ILexerAction[] { lexerAction });
            }
            ILexerAction[] lexerActions = Arrays.CopyOf(lexerActionExecutor.lexerActions, lexerActionExecutor.lexerActions.Length + 1);
            lexerActions[lexerActions.Length - 1] = lexerAction;
            return new Antlr4.Runtime.Atn.LexerActionExecutor(lexerActions);
        }

        /// <summary>
        /// Creates a
        /// <see cref="LexerActionExecutor">LexerActionExecutor</see>
        /// which encodes the current offset
        /// for position-dependent lexer actions.
        /// <p>Normally, when the executor encounters lexer actions where
        /// <see cref="ILexerAction.IsPositionDependent()">ILexerAction.IsPositionDependent()</see>
        /// returns
        /// <code>true</code>
        /// , it calls
        /// <see cref="Antlr4.Runtime.IIntStream.Seek(int)">Antlr4.Runtime.IIntStream.Seek(int)</see>
        /// on the input
        /// <see cref="Antlr4.Runtime.ICharStream">Antlr4.Runtime.ICharStream</see>
        /// to set the input
        /// position to the <em>end</em> of the current token. This behavior provides
        /// for efficient DFA representation of lexer actions which appear at the end
        /// of a lexer rule, even when the lexer rule matches a variable number of
        /// characters.</p>
        /// <p>Prior to traversing a match transition in the ATN, the current offset
        /// from the token start index is assigned to all position-dependent lexer
        /// actions which have not already been assigned a fixed offset. By storing
        /// the offsets relative to the token start index, the DFA representation of
        /// lexer actions which appear in the middle of tokens remains efficient due
        /// to sharing among tokens of the same length, regardless of their absolute
        /// position in the input stream.</p>
        /// <p>If the current executor already has offsets assigned to all
        /// position-dependent lexer actions, the method returns
        /// <code>this</code>
        /// .</p>
        /// </summary>
        /// <param name="offset">
        /// The current offset to assign to all position-dependent
        /// lexer actions which do not already have offsets assigned.
        /// </param>
        /// <returns>
        /// A
        /// <see cref="LexerActionExecutor">LexerActionExecutor</see>
        /// which stores input stream offsets
        /// for all position-dependent lexer actions.
        /// </returns>
        public virtual Antlr4.Runtime.Atn.LexerActionExecutor FixOffsetBeforeMatch(int offset)
        {
            ILexerAction[] updatedLexerActions = null;
            for (int i = 0; i < lexerActions.Length; i++)
            {
                if (lexerActions[i].IsPositionDependent && !(lexerActions[i] is LexerIndexedCustomAction))
                {
                    if (updatedLexerActions == null)
                    {
                        updatedLexerActions = (ILexerAction[])lexerActions.Clone();
                    }
                    updatedLexerActions[i] = new LexerIndexedCustomAction(offset, lexerActions[i]);
                }
            }
            if (updatedLexerActions == null)
            {
                return this;
            }
            return new Antlr4.Runtime.Atn.LexerActionExecutor(updatedLexerActions);
        }

        /// <summary>Gets the lexer actions to be executed by this executor.</summary>
        /// <remarks>Gets the lexer actions to be executed by this executor.</remarks>
        /// <returns>The lexer actions to be executed by this executor.</returns>
<<<<<<< HEAD
        [return: NotNull]
        public virtual ILexerAction[] GetLexerActions()
=======
        public virtual ILexerAction[] LexerActions
>>>>>>> eef89a00
        {
            get
            {
                return lexerActions;
            }
        }

        /// <summary>
        /// Execute the actions encapsulated by this executor within the context of a
        /// particular
        /// <see cref="Antlr4.Runtime.Lexer">Antlr4.Runtime.Lexer</see>
        /// .
        /// <p>This method calls
        /// <see cref="Antlr4.Runtime.IIntStream.Seek(int)">Antlr4.Runtime.IIntStream.Seek(int)</see>
        /// to set the position of the
        /// <code>input</code>
        /// 
        /// <see cref="Antlr4.Runtime.ICharStream">Antlr4.Runtime.ICharStream</see>
        /// prior to calling
        /// <see cref="ILexerAction.Execute(Antlr4.Runtime.Lexer)">ILexerAction.Execute(Antlr4.Runtime.Lexer)</see>
        /// on a position-dependent action. Before the
        /// method returns, the input position will be restored to the same position
        /// it was in when the method was invoked.</p>
        /// </summary>
        /// <param name="lexer">The lexer instance.</param>
        /// <param name="input">
        /// The input stream which is the source for the current token.
        /// When this method is called, the current
        /// <see cref="Antlr4.Runtime.IIntStream.Index()">Antlr4.Runtime.IIntStream.Index()</see>
        /// for
        /// <code>input</code>
        /// should be the start of the following token, i.e. 1
        /// character past the end of the current token.
        /// </param>
        /// <param name="startIndex">
        /// The token start index. This value may be passed to
        /// <see cref="Antlr4.Runtime.IIntStream.Seek(int)">Antlr4.Runtime.IIntStream.Seek(int)</see>
        /// to set the
        /// <code>input</code>
        /// position to the beginning
        /// of the token.
        /// </param>
        public virtual void Execute(Lexer lexer, ICharStream input, int startIndex)
        {
            bool requiresSeek = false;
            int stopIndex = input.Index;
            try
            {
                foreach (ILexerAction lexerAction in lexerActions)
                {
                    ILexerAction action = lexerAction;
                    if (action is LexerIndexedCustomAction)
                    {
<<<<<<< HEAD
                        int offset = ((LexerIndexedCustomAction)action).GetOffset();
                        input.Seek(startIndex + offset);
                        action = ((LexerIndexedCustomAction)action).GetAction();
=======
                        int offset = ((LexerIndexedCustomAction)lexerAction).Offset;
                        input.Seek(startIndex + offset);
                        lexerAction = ((LexerIndexedCustomAction)lexerAction).Action;
>>>>>>> eef89a00
                        requiresSeek = (startIndex + offset) != stopIndex;
                    }
                    else
                    {
<<<<<<< HEAD
                        if (action.IsPositionDependent())
=======
                        if (lexerAction.IsPositionDependent)
>>>>>>> eef89a00
                        {
                            input.Seek(stopIndex);
                            requiresSeek = false;
                        }
                    }
                    action.Execute(lexer);
                }
            }
            finally
            {
                if (requiresSeek)
                {
                    input.Seek(stopIndex);
                }
            }
        }

        public override int GetHashCode()
        {
            return this.hashCode;
        }

        public override bool Equals(object obj)
        {
            if (obj == this)
            {
                return true;
            }
            else
            {
                if (!(obj is Antlr4.Runtime.Atn.LexerActionExecutor))
                {
                    return false;
                }
            }
            Antlr4.Runtime.Atn.LexerActionExecutor other = (Antlr4.Runtime.Atn.LexerActionExecutor)obj;
            return hashCode == other.hashCode && Arrays.Equals(lexerActions, other.lexerActions);
        }
    }
}<|MERGE_RESOLUTION|>--- conflicted
+++ resolved
@@ -192,12 +192,8 @@
         /// <summary>Gets the lexer actions to be executed by this executor.</summary>
         /// <remarks>Gets the lexer actions to be executed by this executor.</remarks>
         /// <returns>The lexer actions to be executed by this executor.</returns>
-<<<<<<< HEAD
-        [return: NotNull]
-        public virtual ILexerAction[] GetLexerActions()
-=======
+        [NotNull]
         public virtual ILexerAction[] LexerActions
->>>>>>> eef89a00
         {
             get
             {
@@ -251,24 +247,14 @@
                     ILexerAction action = lexerAction;
                     if (action is LexerIndexedCustomAction)
                     {
-<<<<<<< HEAD
-                        int offset = ((LexerIndexedCustomAction)action).GetOffset();
+                        int offset = ((LexerIndexedCustomAction)action).Offset;
                         input.Seek(startIndex + offset);
-                        action = ((LexerIndexedCustomAction)action).GetAction();
-=======
-                        int offset = ((LexerIndexedCustomAction)lexerAction).Offset;
-                        input.Seek(startIndex + offset);
-                        lexerAction = ((LexerIndexedCustomAction)lexerAction).Action;
->>>>>>> eef89a00
+                        action = ((LexerIndexedCustomAction)action).Action;
                         requiresSeek = (startIndex + offset) != stopIndex;
                     }
                     else
                     {
-<<<<<<< HEAD
-                        if (action.IsPositionDependent())
-=======
-                        if (lexerAction.IsPositionDependent)
->>>>>>> eef89a00
+                        if (action.IsPositionDependent)
                         {
                             input.Seek(stopIndex);
                             requiresSeek = false;
