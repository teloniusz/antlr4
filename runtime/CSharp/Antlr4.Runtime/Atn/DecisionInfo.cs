/*
 * [The "BSD license"]
 *  Copyright (c) 2013 Terence Parr
 *  Copyright (c) 2013 Sam Harwell
 *  All rights reserved.
 *
 *  Redistribution and use in source and binary forms, with or without
 *  modification, are permitted provided that the following conditions
 *  are met:
 *
 *  1. Redistributions of source code must retain the above copyright
 *     notice, this list of conditions and the following disclaimer.
 *  2. Redistributions in binary form must reproduce the above copyright
 *     notice, this list of conditions and the following disclaimer in the
 *     documentation and/or other materials provided with the distribution.
 *  3. The name of the author may not be used to endorse or promote products
 *     derived from this software without specific prior written permission.
 *
 *  THIS SOFTWARE IS PROVIDED BY THE AUTHOR ``AS IS'' AND ANY EXPRESS OR
 *  IMPLIED WARRANTIES, INCLUDING, BUT NOT LIMITED TO, THE IMPLIED WARRANTIES
 *  OF MERCHANTABILITY AND FITNESS FOR A PARTICULAR PURPOSE ARE DISCLAIMED.
 *  IN NO EVENT SHALL THE AUTHOR BE LIABLE FOR ANY DIRECT, INDIRECT,
 *  INCIDENTAL, SPECIAL, EXEMPLARY, OR CONSEQUENTIAL DAMAGES (INCLUDING, BUT
 *  NOT LIMITED TO, PROCUREMENT OF SUBSTITUTE GOODS OR SERVICES; LOSS OF USE,
 *  DATA, OR PROFITS; OR BUSINESS INTERRUPTION) HOWEVER CAUSED AND ON ANY
 *  THEORY OF LIABILITY, WHETHER IN CONTRACT, STRICT LIABILITY, OR TORT
 *  (INCLUDING NEGLIGENCE OR OTHERWISE) ARISING IN ANY WAY OUT OF THE USE OF
 *  THIS SOFTWARE, EVEN IF ADVISED OF THE POSSIBILITY OF SUCH DAMAGE.
 */
using System.Collections.Generic;
using Antlr4.Runtime.Atn;
<<<<<<< HEAD
using Antlr4.Runtime.Dfa;
using Antlr4.Runtime.Sharpen;
#if !PORTABLE || NET45PLUS
using Stopwatch = System.Diagnostics.Stopwatch;
#endif
=======
using Antlr4.Runtime.Sharpen;
>>>>>>> 9a23a7f3

namespace Antlr4.Runtime.Atn
{
    /// <summary>This class contains profiling gathered for a particular decision.</summary>
    /// <remarks>
    /// This class contains profiling gathered for a particular decision.
    /// <p>
    /// Parsing performance in ANTLR 4 is heavily influenced by both static factors
    /// (e.g. the form of the rules in the grammar) and dynamic factors (e.g. the
    /// choice of input and the state of the DFA cache at the time profiling
    /// operations are started). For best results, gather and use aggregate
    /// statistics from a large sample of inputs representing the inputs expected in
    /// production before using the results to make changes in the grammar.</p>
    /// </remarks>
    /// <since>4.3</since>
    public class DecisionInfo
    {
        /// <summary>
        /// The decision number, which is an index into
        /// <see cref="ATN.decisionToState"/>
        /// .
        /// </summary>
        public readonly int decision;

        /// <summary>
        /// The total number of times
<<<<<<< HEAD
        /// <see cref="ParserATNSimulator.AdaptivePredict(ITokenStream, int, ParserRuleContext)"/>
=======
        /// <see cref="ParserATNSimulator.AdaptivePredict(Antlr4.Runtime.ITokenStream, int, Antlr4.Runtime.ParserRuleContext)"/>
>>>>>>> 9a23a7f3
        /// was
        /// invoked for this decision.
        /// </summary>
        public long invocations;

#if !PORTABLE || NET45PLUS
        /// <summary>
        /// The total time spent in
<<<<<<< HEAD
        /// <see cref="ParserATNSimulator.AdaptivePredict(ITokenStream, int, ParserRuleContext)"/>
        /// for
        /// this decision, in nanoseconds.
        /// <p>
        /// The value of this field is computed by <see cref="Stopwatch"/>,
        /// and is not adjusted to compensate for JIT
        /// and/or garbage collection overhead. For best accuracy, perform profiling
        /// in a separate process which is warmed up by parsing the input prior to
        /// profiling. If desired, call <see cref="ATNSimulator.ClearDFA()"/>
=======
        /// <see cref="ParserATNSimulator.AdaptivePredict(Antlr4.Runtime.ITokenStream, int, Antlr4.Runtime.ParserRuleContext)"/>
        /// for
        /// this decision, in nanoseconds.
        /// <p>
        /// The value of this field contains the sum of differential results obtained
        /// by
        /// <see cref="Sharpen.Runtime.NanoTime()"/>
        /// , and is not adjusted to compensate for JIT
        /// and/or garbage collection overhead. For best accuracy, use a modern JVM
        /// implementation that provides precise results from
        /// <see cref="Sharpen.Runtime.NanoTime()"/>
        /// , and perform profiling in a separate process
        /// which is warmed up by parsing the input prior to profiling. If desired,
        /// call
        /// <see cref="ATNSimulator.ClearDFA()"/>
>>>>>>> 9a23a7f3
        /// to reset the DFA cache to its initial
        /// state before starting the profiling measurement pass.</p>
        /// </summary>
        public long timeInPrediction;
#endif

        /// <summary>The sum of the lookahead required for SLL prediction for this decision.</summary>
        /// <remarks>
        /// The sum of the lookahead required for SLL prediction for this decision.
        /// Note that SLL prediction is used before LL prediction for performance
        /// reasons even when
        /// <see cref="PredictionMode.Ll"/>
        /// or
        /// <see cref="PredictionMode.LlExactAmbigDetection"/>
        /// is used.
        /// </remarks>
        public long SLL_TotalLook;

        /// <summary>
        /// Gets the minimum lookahead required for any single SLL prediction to
        /// complete for this decision, by reaching a unique prediction, reaching an
        /// SLL conflict state, or encountering a syntax error.
        /// </summary>
        /// <remarks>
        /// Gets the minimum lookahead required for any single SLL prediction to
        /// complete for this decision, by reaching a unique prediction, reaching an
        /// SLL conflict state, or encountering a syntax error.
        /// </remarks>
        public long SLL_MinLook;

        /// <summary>
        /// Gets the maximum lookahead required for any single SLL prediction to
        /// complete for this decision, by reaching a unique prediction, reaching an
        /// SLL conflict state, or encountering a syntax error.
        /// </summary>
        /// <remarks>
        /// Gets the maximum lookahead required for any single SLL prediction to
        /// complete for this decision, by reaching a unique prediction, reaching an
        /// SLL conflict state, or encountering a syntax error.
        /// </remarks>
        public long SLL_MaxLook;

        /// <summary>
        /// Gets the
        /// <see cref="LookaheadEventInfo"/>
        /// associated with the event where the
        /// <see cref="SLL_MaxLook"/>
        /// value was set.
        /// </summary>
        public LookaheadEventInfo SLL_MaxLookEvent;

        /// <summary>The sum of the lookahead required for LL prediction for this decision.</summary>
        /// <remarks>
        /// The sum of the lookahead required for LL prediction for this decision.
        /// Note that LL prediction is only used when SLL prediction reaches a
        /// conflict state.
        /// </remarks>
        public long LL_TotalLook;

        /// <summary>
        /// Gets the minimum lookahead required for any single LL prediction to
        /// complete for this decision.
        /// </summary>
        /// <remarks>
        /// Gets the minimum lookahead required for any single LL prediction to
        /// complete for this decision. An LL prediction completes when the algorithm
        /// reaches a unique prediction, a conflict state (for
        /// <see cref="PredictionMode.Ll"/>
        /// , an ambiguity state (for
        /// <see cref="PredictionMode.LlExactAmbigDetection"/>
        /// , or a syntax error.
        /// </remarks>
        public long LL_MinLook;

        /// <summary>
        /// Gets the maximum lookahead required for any single LL prediction to
        /// complete for this decision.
        /// </summary>
        /// <remarks>
        /// Gets the maximum lookahead required for any single LL prediction to
        /// complete for this decision. An LL prediction completes when the algorithm
        /// reaches a unique prediction, a conflict state (for
        /// <see cref="PredictionMode.Ll"/>
        /// , an ambiguity state (for
        /// <see cref="PredictionMode.LlExactAmbigDetection"/>
        /// , or a syntax error.
        /// </remarks>
        public long LL_MaxLook;

        /// <summary>
        /// Gets the
        /// <see cref="LookaheadEventInfo"/>
        /// associated with the event where the
        /// <see cref="LL_MaxLook"/>
        /// value was set.
        /// </summary>
        public LookaheadEventInfo LL_MaxLookEvent;

        /// <summary>
        /// A collection of
        /// <see cref="ContextSensitivityInfo"/>
        /// instances describing the
        /// context sensitivities encountered during LL prediction for this decision.
        /// </summary>
        /// <seealso cref="ContextSensitivityInfo"/>
        public readonly IList<ContextSensitivityInfo> contextSensitivities = new List<ContextSensitivityInfo>();

        /// <summary>
        /// A collection of
        /// <see cref="ErrorInfo"/>
        /// instances describing the parse errors
        /// identified during calls to
<<<<<<< HEAD
        /// <see cref="ParserATNSimulator.AdaptivePredict(ITokenStream, int, ParserRuleContext)"/>
=======
        /// <see cref="ParserATNSimulator.AdaptivePredict(Antlr4.Runtime.ITokenStream, int, Antlr4.Runtime.ParserRuleContext)"/>
>>>>>>> 9a23a7f3
        /// for
        /// this decision.
        /// </summary>
        /// <seealso cref="ErrorInfo"/>
        public readonly IList<ErrorInfo> errors = new List<ErrorInfo>();

        /// <summary>
        /// A collection of
        /// <see cref="AmbiguityInfo"/>
        /// instances describing the
        /// ambiguities encountered during LL prediction for this decision.
        /// </summary>
        /// <seealso cref="AmbiguityInfo"/>
        public readonly IList<AmbiguityInfo> ambiguities = new List<AmbiguityInfo>();

        /// <summary>
        /// A collection of
        /// <see cref="PredicateEvalInfo"/>
        /// instances describing the
        /// results of evaluating individual predicates during prediction for this
        /// decision.
        /// </summary>
        /// <seealso cref="PredicateEvalInfo"/>
        public readonly IList<PredicateEvalInfo> predicateEvals = new List<PredicateEvalInfo>();

        /// <summary>
        /// The total number of ATN transitions required during SLL prediction for
        /// this decision.
        /// </summary>
        /// <remarks>
        /// The total number of ATN transitions required during SLL prediction for
        /// this decision. An ATN transition is determined by the number of times the
        /// DFA does not contain an edge that is required for prediction, resulting
        /// in on-the-fly computation of that edge.
        /// <p>
        /// If DFA caching of SLL transitions is employed by the implementation, ATN
        /// computation may cache the computed edge for efficient lookup during
        /// future parsing of this decision. Otherwise, the SLL parsing algorithm
        /// will use ATN transitions exclusively.</p>
        /// </remarks>
        /// <seealso cref="SLL_ATNTransitions"/>
<<<<<<< HEAD
        /// <seealso cref="ParserATNSimulator.ComputeTargetState"/>
        /// <seealso cref="LexerATNSimulator.ComputeTargetState"/>
=======
        /// <seealso cref="ParserATNSimulator.ComputeTargetState(Antlr4.Runtime.Dfa.DFA, Antlr4.Runtime.Dfa.DFAState, Antlr4.Runtime.ParserRuleContext, int, bool, PredictionContextCache)"/>
        /// <seealso cref="LexerATNSimulator.ComputeTargetState(Antlr4.Runtime.ICharStream, Antlr4.Runtime.Dfa.DFAState, int)"/>
>>>>>>> 9a23a7f3
        public long SLL_ATNTransitions;

        /// <summary>
        /// The total number of DFA transitions required during SLL prediction for
        /// this decision.
        /// </summary>
        /// <remarks>
        /// The total number of DFA transitions required during SLL prediction for
        /// this decision.
        /// <p>If the ATN simulator implementation does not use DFA caching for SLL
        /// transitions, this value will be 0.</p>
        /// </remarks>
<<<<<<< HEAD
        /// <seealso cref="ParserATNSimulator.GetExistingTargetState"/>
        /// <seealso cref="LexerATNSimulator.GetExistingTargetState"/>
=======
        /// <seealso cref="ParserATNSimulator.GetExistingTargetState(Antlr4.Runtime.Dfa.DFAState, int)"/>
        /// <seealso cref="LexerATNSimulator.GetExistingTargetState(Antlr4.Runtime.Dfa.DFAState, int)"/>
>>>>>>> 9a23a7f3
        public long SLL_DFATransitions;

        /// <summary>
        /// Gets the total number of times SLL prediction completed in a conflict
        /// state, resulting in fallback to LL prediction.
        /// </summary>
        /// <remarks>
        /// Gets the total number of times SLL prediction completed in a conflict
        /// state, resulting in fallback to LL prediction.
        /// <p>Note that this value is not related to whether or not
        /// <see cref="PredictionMode.Sll"/>
        /// may be used successfully with a particular
        /// grammar. If the ambiguity resolution algorithm applied to the SLL
        /// conflicts for this decision produce the same result as LL prediction for
        /// this decision,
        /// <see cref="PredictionMode.Sll"/>
        /// would produce the same overall
        /// parsing result as
        /// <see cref="PredictionMode.Ll"/>
        /// .</p>
        /// </remarks>
        public long LL_Fallback;

        /// <summary>
        /// The total number of ATN transitions required during LL prediction for
        /// this decision.
        /// </summary>
        /// <remarks>
        /// The total number of ATN transitions required during LL prediction for
        /// this decision. An ATN transition is determined by the number of times the
        /// DFA does not contain an edge that is required for prediction, resulting
        /// in on-the-fly computation of that edge.
        /// <p>
        /// If DFA caching of LL transitions is employed by the implementation, ATN
        /// computation may cache the computed edge for efficient lookup during
        /// future parsing of this decision. Otherwise, the LL parsing algorithm will
        /// use ATN transitions exclusively.</p>
        /// </remarks>
        /// <seealso cref="LL_DFATransitions"/>
<<<<<<< HEAD
        /// <seealso cref="ParserATNSimulator.ComputeTargetState"/>
        /// <seealso cref="LexerATNSimulator.ComputeTargetState"/>
=======
        /// <seealso cref="ParserATNSimulator.ComputeTargetState(Antlr4.Runtime.Dfa.DFA, Antlr4.Runtime.Dfa.DFAState, Antlr4.Runtime.ParserRuleContext, int, bool, PredictionContextCache)"/>
        /// <seealso cref="LexerATNSimulator.ComputeTargetState(Antlr4.Runtime.ICharStream, Antlr4.Runtime.Dfa.DFAState, int)"/>
>>>>>>> 9a23a7f3
        public long LL_ATNTransitions;

        /// <summary>
        /// The total number of DFA transitions required during LL prediction for
        /// this decision.
        /// </summary>
        /// <remarks>
        /// The total number of DFA transitions required during LL prediction for
        /// this decision.
        /// <p>If the ATN simulator implementation does not use DFA caching for LL
        /// transitions, this value will be 0.</p>
        /// </remarks>
<<<<<<< HEAD
        /// <seealso cref="ParserATNSimulator.GetExistingTargetState"/>
        /// <seealso cref="LexerATNSimulator.GetExistingTargetState"/>
=======
        /// <seealso cref="ParserATNSimulator.GetExistingTargetState(Antlr4.Runtime.Dfa.DFAState, int)"/>
        /// <seealso cref="LexerATNSimulator.GetExistingTargetState(Antlr4.Runtime.Dfa.DFAState, int)"/>
>>>>>>> 9a23a7f3
        public long LL_DFATransitions;

        /// <summary>
        /// Constructs a new instance of the
        /// <see cref="DecisionInfo"/>
        /// class to contain
        /// statistics for a particular decision.
        /// </summary>
        /// <param name="decision">The decision number</param>
        public DecisionInfo(int decision)
        {
            this.decision = decision;
        }

        public override string ToString()
        {
            return "{" + "decision=" + decision + ", contextSensitivities=" + contextSensitivities.Count + ", errors=" + errors.Count + ", ambiguities=" + ambiguities.Count + ", SLL_lookahead=" + SLL_TotalLook + ", SLL_ATNTransitions=" + SLL_ATNTransitions + ", SLL_DFATransitions=" + SLL_DFATransitions + ", LL_Fallback=" + LL_Fallback + ", LL_lookahead=" + LL_TotalLook + ", LL_ATNTransitions=" + LL_ATNTransitions + '}';
        }
    }
}<|MERGE_RESOLUTION|>--- conflicted
+++ resolved
@@ -29,15 +29,11 @@
  */
 using System.Collections.Generic;
 using Antlr4.Runtime.Atn;
-<<<<<<< HEAD
 using Antlr4.Runtime.Dfa;
 using Antlr4.Runtime.Sharpen;
 #if !PORTABLE || NET45PLUS
 using Stopwatch = System.Diagnostics.Stopwatch;
 #endif
-=======
-using Antlr4.Runtime.Sharpen;
->>>>>>> 9a23a7f3
 
 namespace Antlr4.Runtime.Atn
 {
@@ -64,11 +60,7 @@
 
         /// <summary>
         /// The total number of times
-<<<<<<< HEAD
         /// <see cref="ParserATNSimulator.AdaptivePredict(ITokenStream, int, ParserRuleContext)"/>
-=======
-        /// <see cref="ParserATNSimulator.AdaptivePredict(Antlr4.Runtime.ITokenStream, int, Antlr4.Runtime.ParserRuleContext)"/>
->>>>>>> 9a23a7f3
         /// was
         /// invoked for this decision.
         /// </summary>
@@ -77,7 +69,6 @@
 #if !PORTABLE || NET45PLUS
         /// <summary>
         /// The total time spent in
-<<<<<<< HEAD
         /// <see cref="ParserATNSimulator.AdaptivePredict(ITokenStream, int, ParserRuleContext)"/>
         /// for
         /// this decision, in nanoseconds.
@@ -87,23 +78,6 @@
         /// and/or garbage collection overhead. For best accuracy, perform profiling
         /// in a separate process which is warmed up by parsing the input prior to
         /// profiling. If desired, call <see cref="ATNSimulator.ClearDFA()"/>
-=======
-        /// <see cref="ParserATNSimulator.AdaptivePredict(Antlr4.Runtime.ITokenStream, int, Antlr4.Runtime.ParserRuleContext)"/>
-        /// for
-        /// this decision, in nanoseconds.
-        /// <p>
-        /// The value of this field contains the sum of differential results obtained
-        /// by
-        /// <see cref="Sharpen.Runtime.NanoTime()"/>
-        /// , and is not adjusted to compensate for JIT
-        /// and/or garbage collection overhead. For best accuracy, use a modern JVM
-        /// implementation that provides precise results from
-        /// <see cref="Sharpen.Runtime.NanoTime()"/>
-        /// , and perform profiling in a separate process
-        /// which is warmed up by parsing the input prior to profiling. If desired,
-        /// call
-        /// <see cref="ATNSimulator.ClearDFA()"/>
->>>>>>> 9a23a7f3
         /// to reset the DFA cache to its initial
         /// state before starting the profiling measurement pass.</p>
         /// </summary>
@@ -216,11 +190,7 @@
         /// <see cref="ErrorInfo"/>
         /// instances describing the parse errors
         /// identified during calls to
-<<<<<<< HEAD
         /// <see cref="ParserATNSimulator.AdaptivePredict(ITokenStream, int, ParserRuleContext)"/>
-=======
-        /// <see cref="ParserATNSimulator.AdaptivePredict(Antlr4.Runtime.ITokenStream, int, Antlr4.Runtime.ParserRuleContext)"/>
->>>>>>> 9a23a7f3
         /// for
         /// this decision.
         /// </summary>
@@ -262,13 +232,8 @@
         /// will use ATN transitions exclusively.</p>
         /// </remarks>
         /// <seealso cref="SLL_ATNTransitions"/>
-<<<<<<< HEAD
         /// <seealso cref="ParserATNSimulator.ComputeTargetState"/>
         /// <seealso cref="LexerATNSimulator.ComputeTargetState"/>
-=======
-        /// <seealso cref="ParserATNSimulator.ComputeTargetState(Antlr4.Runtime.Dfa.DFA, Antlr4.Runtime.Dfa.DFAState, Antlr4.Runtime.ParserRuleContext, int, bool, PredictionContextCache)"/>
-        /// <seealso cref="LexerATNSimulator.ComputeTargetState(Antlr4.Runtime.ICharStream, Antlr4.Runtime.Dfa.DFAState, int)"/>
->>>>>>> 9a23a7f3
         public long SLL_ATNTransitions;
 
         /// <summary>
@@ -281,13 +246,8 @@
         /// <p>If the ATN simulator implementation does not use DFA caching for SLL
         /// transitions, this value will be 0.</p>
         /// </remarks>
-<<<<<<< HEAD
         /// <seealso cref="ParserATNSimulator.GetExistingTargetState"/>
         /// <seealso cref="LexerATNSimulator.GetExistingTargetState"/>
-=======
-        /// <seealso cref="ParserATNSimulator.GetExistingTargetState(Antlr4.Runtime.Dfa.DFAState, int)"/>
-        /// <seealso cref="LexerATNSimulator.GetExistingTargetState(Antlr4.Runtime.Dfa.DFAState, int)"/>
->>>>>>> 9a23a7f3
         public long SLL_DFATransitions;
 
         /// <summary>
@@ -327,13 +287,8 @@
         /// use ATN transitions exclusively.</p>
         /// </remarks>
         /// <seealso cref="LL_DFATransitions"/>
-<<<<<<< HEAD
         /// <seealso cref="ParserATNSimulator.ComputeTargetState"/>
         /// <seealso cref="LexerATNSimulator.ComputeTargetState"/>
-=======
-        /// <seealso cref="ParserATNSimulator.ComputeTargetState(Antlr4.Runtime.Dfa.DFA, Antlr4.Runtime.Dfa.DFAState, Antlr4.Runtime.ParserRuleContext, int, bool, PredictionContextCache)"/>
-        /// <seealso cref="LexerATNSimulator.ComputeTargetState(Antlr4.Runtime.ICharStream, Antlr4.Runtime.Dfa.DFAState, int)"/>
->>>>>>> 9a23a7f3
         public long LL_ATNTransitions;
 
         /// <summary>
@@ -346,13 +301,8 @@
         /// <p>If the ATN simulator implementation does not use DFA caching for LL
         /// transitions, this value will be 0.</p>
         /// </remarks>
-<<<<<<< HEAD
         /// <seealso cref="ParserATNSimulator.GetExistingTargetState"/>
         /// <seealso cref="LexerATNSimulator.GetExistingTargetState"/>
-=======
-        /// <seealso cref="ParserATNSimulator.GetExistingTargetState(Antlr4.Runtime.Dfa.DFAState, int)"/>
-        /// <seealso cref="LexerATNSimulator.GetExistingTargetState(Antlr4.Runtime.Dfa.DFAState, int)"/>
->>>>>>> 9a23a7f3
         public long LL_DFATransitions;
 
         /// <summary>
