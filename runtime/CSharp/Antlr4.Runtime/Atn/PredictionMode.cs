--- conflicted
+++ resolved
@@ -819,14 +819,8 @@
         /// alt and not pred
         /// </pre>
         /// </remarks>
-<<<<<<< HEAD
         [return: NotNull]
-        public static ICollection<BitSet> GetConflictingAltSubsets(IEnumerable<ATNConfig>
-             configs)
-=======
-        [NotNull]
         public static ICollection<BitSet> GetConflictingAltSubsets(IEnumerable<ATNConfig> configs)
->>>>>>> 828f0639
         {
             PredictionMode.AltAndContextMap configToAlts = new PredictionMode.AltAndContextMap();
             foreach (ATNConfig c in configs)
@@ -857,14 +851,8 @@
         /// <see cref="ATNConfig.Alt()">getAlt()</see>
         /// </pre>
         /// </remarks>
-<<<<<<< HEAD
         [return: NotNull]
-        public static IDictionary<ATNState, BitSet> GetStateToAltMap(IEnumerable<ATNConfig
-            > configs)
-=======
-        [NotNull]
         public static IDictionary<ATNState, BitSet> GetStateToAltMap(IEnumerable<ATNConfig> configs)
->>>>>>> 828f0639
         {
             IDictionary<ATNState, BitSet> m = new Dictionary<ATNState, BitSet>();
             foreach (ATNConfig c in configs)
