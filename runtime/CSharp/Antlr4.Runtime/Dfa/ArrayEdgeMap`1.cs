--- conflicted
+++ resolved
@@ -35,14 +35,9 @@
 
 namespace Antlr4.Runtime.Dfa
 {
-<<<<<<< HEAD
-    /// <author>sam</author>
-    public class ArrayEdgeMap<T> : AbstractEdgeMap<T>
-        where T : class
-=======
     /// <author>Sam Harwell</author>
     public sealed class ArrayEdgeMap<T> : AbstractEdgeMap<T>
->>>>>>> 53a6ff65
+        where T : class
     {
         private readonly AtomicReferenceArray<T> arrayData;
 
@@ -51,12 +46,8 @@
         public ArrayEdgeMap(int minIndex, int maxIndex)
             : base(minIndex, maxIndex)
         {
-<<<<<<< HEAD
-            arrayData = new T[maxIndex - minIndex + 1];
-=======
             arrayData = new AtomicReferenceArray<T>(maxIndex - minIndex + 1);
             size = new AtomicInteger();
->>>>>>> 53a6ff65
         }
 
         public override int Count
@@ -183,7 +174,6 @@
             {
                 return Sharpen.Collections.EmptyMap<int, T>();
             }
-<<<<<<< HEAD
 
 #if COMPACT
             IDictionary<int, T> result = new SortedList<int, T>();
@@ -192,22 +182,14 @@
 #else
             IDictionary<int, T> result = new SortedDictionary<int, T>();
 #endif
-            for (int i = 0; i < arrayData.Length; i++)
-=======
-            IDictionary<int, T> result = new LinkedHashMap<int, T>();
             for (int i = 0; i < arrayData.Length(); i++)
->>>>>>> 53a6ff65
             {
                 T element = arrayData.Get(i);
                 if (element == null)
                 {
                     continue;
                 }
-<<<<<<< HEAD
-                result[i + minIndex] = arrayData[i];
-=======
                 result.Put(i + minIndex, element);
->>>>>>> 53a6ff65
             }
 #if NET45PLUS
             return new ReadOnlyDictionary<int, T>(result);
