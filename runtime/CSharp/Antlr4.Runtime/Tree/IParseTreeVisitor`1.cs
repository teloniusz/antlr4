/*
 * [The "BSD license"]
 *  Copyright (c) 2013 Terence Parr
 *  Copyright (c) 2013 Sam Harwell
 *  All rights reserved.
 *
 *  Redistribution and use in source and binary forms, with or without
 *  modification, are permitted provided that the following conditions
 *  are met:
 *
 *  1. Redistributions of source code must retain the above copyright
 *     notice, this list of conditions and the following disclaimer.
 *  2. Redistributions in binary form must reproduce the above copyright
 *     notice, this list of conditions and the following disclaimer in the
 *     documentation and/or other materials provided with the distribution.
 *  3. The name of the author may not be used to endorse or promote products
 *     derived from this software without specific prior written permission.
 *
 *  THIS SOFTWARE IS PROVIDED BY THE AUTHOR ``AS IS'' AND ANY EXPRESS OR
 *  IMPLIED WARRANTIES, INCLUDING, BUT NOT LIMITED TO, THE IMPLIED WARRANTIES
 *  OF MERCHANTABILITY AND FITNESS FOR A PARTICULAR PURPOSE ARE DISCLAIMED.
 *  IN NO EVENT SHALL THE AUTHOR BE LIABLE FOR ANY DIRECT, INDIRECT,
 *  INCIDENTAL, SPECIAL, EXEMPLARY, OR CONSEQUENTIAL DAMAGES (INCLUDING, BUT
 *  NOT LIMITED TO, PROCUREMENT OF SUBSTITUTE GOODS OR SERVICES; LOSS OF USE,
 *  DATA, OR PROFITS; OR BUSINESS INTERRUPTION) HOWEVER CAUSED AND ON ANY
 *  THEORY OF LIABILITY, WHETHER IN CONTRACT, STRICT LIABILITY, OR TORT
 *  (INCLUDING NEGLIGENCE OR OTHERWISE) ARISING IN ANY WAY OUT OF THE USE OF
 *  THIS SOFTWARE, EVEN IF ADVISED OF THE POSSIBILITY OF SUCH DAMAGE.
 */
using Antlr4.Runtime.Sharpen;
using Antlr4.Runtime.Tree;
<<<<<<< HEAD
using Antlr4.Runtime.Sharpen;
=======
>>>>>>> 9a23a7f3

namespace Antlr4.Runtime.Tree
{
    /// <summary>This interface defines the basic notion of a parse tree visitor.</summary>
    /// <remarks>
    /// This interface defines the basic notion of a parse tree visitor. Generated
    /// visitors implement this interface and the
    /// <code>XVisitor</code>
    /// interface for
    /// grammar
    /// <code>X</code>
    /// .
    /// </remarks>
    /// <author>Sam Harwell</author>
<<<<<<< HEAD
#if COMPACT
=======
    /// <?/>
>>>>>>> 9a23a7f3
    public interface IParseTreeVisitor<Result>
#else
    public interface IParseTreeVisitor<out Result>
#endif
    {
        /// <summary>Visit a parse tree, and return a user-defined result of the operation.</summary>
        /// <remarks>Visit a parse tree, and return a user-defined result of the operation.</remarks>
        /// <param name="tree">
        /// The
        /// <see cref="IParseTree"/>
        /// to visit.
        /// </param>
        /// <returns>The result of visiting the parse tree.</returns>
        Result Visit(IParseTree tree);

        /// <summary>
        /// Visit the children of a node, and return a user-defined result
        /// of the operation.
        /// </summary>
        /// <remarks>
        /// Visit the children of a node, and return a user-defined result
        /// of the operation.
        /// </remarks>
        /// <param name="node">
        /// The
        /// <see cref="IRuleNode"/>
        /// whose children should be visited.
        /// </param>
        /// <returns>The result of visiting the children of the node.</returns>
        Result VisitChildren(IRuleNode node);

        /// <summary>Visit a terminal node, and return a user-defined result of the operation.</summary>
        /// <remarks>Visit a terminal node, and return a user-defined result of the operation.</remarks>
        /// <param name="node">
        /// The
        /// <see cref="ITerminalNode"/>
        /// to visit.
        /// </param>
        /// <returns>The result of visiting the node.</returns>
        Result VisitTerminal(ITerminalNode node);

        /// <summary>Visit an error node, and return a user-defined result of the operation.</summary>
        /// <remarks>Visit an error node, and return a user-defined result of the operation.</remarks>
        /// <param name="node">
        /// The
        /// <see cref="IErrorNode"/>
        /// to visit.
        /// </param>
        /// <returns>The result of visiting the node.</returns>
        Result VisitErrorNode(IErrorNode node);
    }
}<|MERGE_RESOLUTION|>--- conflicted
+++ resolved
@@ -29,10 +29,6 @@
  */
 using Antlr4.Runtime.Sharpen;
 using Antlr4.Runtime.Tree;
-<<<<<<< HEAD
-using Antlr4.Runtime.Sharpen;
-=======
->>>>>>> 9a23a7f3
 
 namespace Antlr4.Runtime.Tree
 {
@@ -47,11 +43,7 @@
     /// .
     /// </remarks>
     /// <author>Sam Harwell</author>
-<<<<<<< HEAD
 #if COMPACT
-=======
-    /// <?/>
->>>>>>> 9a23a7f3
     public interface IParseTreeVisitor<Result>
 #else
     public interface IParseTreeVisitor<out Result>
