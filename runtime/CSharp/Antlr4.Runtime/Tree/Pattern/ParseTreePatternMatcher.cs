--- conflicted
+++ resolved
@@ -35,10 +35,6 @@
 using Antlr4.Runtime.Sharpen;
 using Antlr4.Runtime.Tree;
 using Antlr4.Runtime.Tree.Pattern;
-<<<<<<< HEAD
-using Antlr4.Runtime.Sharpen;
-=======
->>>>>>> 9a23a7f3
 
 namespace Antlr4.Runtime.Tree.Pattern
 {
@@ -99,11 +95,7 @@
     /// object that
     /// contains the parse tree, the parse tree pattern, and a map from tag name to
     /// matched nodes (more below). A subtree that fails to match, returns with
-<<<<<<< HEAD
     /// <see cref="ParseTreeMatch.MismatchedNode"/>
-=======
-    /// <see cref="ParseTreeMatch#mismatchedNode"/>
->>>>>>> 9a23a7f3
     /// set to the first tree node that did not
     /// match.</p>
     /// <p>For efficiency, you can compile a tree pattern in string form to a
