--- conflicted
+++ resolved
@@ -306,13 +306,8 @@
                 }
                 else
                 {
-<<<<<<< HEAD
-                    int ruleIndex = p.GetRuleIndex();
+                    int ruleIndex = p.RuleIndex;
                     string ruleName = ruleIndex >= 0 && ruleIndex < ruleNames.Count ? ruleNames[ruleIndex] : ruleIndex.ToString();
-=======
-                    int ruleIndex = p.RuleIndex;
-                    string ruleName = ruleIndex >= 0 && ruleIndex < ruleNames.Count ? ruleNames[ruleIndex] : Sharpen.Extensions.ToString(ruleIndex);
->>>>>>> eef89a00
                     buf.Append(ruleName);
                 }
                 if (p.parent != null && (ruleNames != null || !p.parent.IsEmpty))
