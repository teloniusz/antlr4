--- conflicted
+++ resolved
@@ -14,16 +14,9 @@
 // state. The semantic context is the tree of semantic predicates encountered
 // before reaching an ATN state.
 type ATNConfig interface {
-<<<<<<< HEAD
+
 	Equals(o Collectable[ATNConfig]) bool
 	Hash() int
-=======
-	comparable
-
-	gequals(other Collectable[ATNConfig]) bool
-
-	hash() int
->>>>>>> ef659519
 
 	GetState() ATNState
 	GetAlt() int
@@ -146,11 +139,7 @@
 //
 // An ATN configuration is equal to another if both have the same state, they
 // predict the same alternative, and syntactic/semantic contexts are the same.
-<<<<<<< HEAD
 func (b *BaseATNConfig) Equals(o Collectable[ATNConfig]) bool {
-=======
-func (b *BaseATNConfig) gequals(o Collectable[ATNConfig]) bool {
->>>>>>> ef659519
 	if b == o {
 		return true
 	} else if o == nil {
@@ -168,11 +157,7 @@
 	if b.context == nil {
 		equal = other.context == nil
 	} else {
-<<<<<<< HEAD
 		equal = b.context.Equals(other.context)
-=======
-		equal = b.context.gequals(other.context)
->>>>>>> ef659519
 	}
 
 	var (
@@ -284,20 +269,12 @@
 	return h
 }
 
-<<<<<<< HEAD
 // Equals is the default comparison function for LexerATNConfig objects, it can be used directly or via
 // the default comparator [ObjEqComparator].
 func (l *LexerATNConfig) Equals(other Collectable[ATNConfig]) bool {
 	if l == other {
 		return true
 	}
-=======
-func (l *LexerATNConfig) equals(other interface{}) bool {
-	return l.gequals(other.(Collectable[ATNConfig]))
-}
-
-func (l *LexerATNConfig) gequals(other Collectable[ATNConfig]) bool {
->>>>>>> ef659519
 	var othert, ok = other.(*LexerATNConfig)
 
 	if l == other {
