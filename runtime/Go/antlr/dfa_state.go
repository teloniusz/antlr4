// Copyright (c) 2012-2017 The ANTLR Project. All rights reserved.
// Use of this file is governed by the BSD 3-clause license that
// can be found in the LICENSE.txt file in the project root.

package antlr

import (
	"fmt"
)

// PredPrediction maps a predicate to a predicted alternative.
type PredPrediction struct {
	alt  int
	pred SemanticContext
}

func NewPredPrediction(pred SemanticContext, alt int) *PredPrediction {
	return &PredPrediction{alt: alt, pred: pred}
}

func (p *PredPrediction) String() string {
	return "(" + fmt.Sprint(p.pred) + ", " + fmt.Sprint(p.alt) + ")"
}

// DFAState represents a set of possible ATN configurations. As Aho, Sethi,
// Ullman p. 117 says: "The DFA uses its state to keep track of all possible
// states the ATN can be in after reading each input symbol. That is to say,
// after reading input a1a2..an, the DFA is in a state that represents the
// subset T of the states of the ATN that are reachable from the ATN's start
// state along some path labeled a1a2..an." In conventional NFA-to-DFA
// conversion, therefore, the subset T would be a bitset representing the set of
// states the ATN could be in. We need to track the alt predicted by each state
// as well, however. More importantly, we need to maintain a stack of states,
// tracking the closure operations as they jump from rule to rule, emulating
// rule invocations (method calls). I have to add a stack to simulate the proper
// lookahead sequences for the underlying LL grammar from which the ATN was
// derived.
//
// I use a set of ATNConfig objects, not simple states. An ATNConfig is both a
// state (ala normal conversion) and a RuleContext describing the chain of rules
// (if any) followed to arrive at that state.
//
// A DFAState may have multiple references to a particular state, but with
// different ATN contexts (with same or different alts) meaning that state was
// reached via a different set of rule invocations.
type DFAState struct {
	stateNumber int
	configs     ATNConfigSet

	// edges elements point to the target of the symbol. Shift up by 1 so (-1)
	// Token.EOF maps to the first element.
	edges []*DFAState

	isAcceptState bool

	// prediction is the ttype we match or alt we predict if the state is accept.
	// Set to ATN.INVALID_ALT_NUMBER when predicates != nil or
	// requiresFullContext.
	prediction int

	lexerActionExecutor *LexerActionExecutor

	// requiresFullContext indicates it was created during an SLL prediction that
	// discovered a conflict between the configurations in the state. Future
	// ParserATNSimulator.execATN invocations immediately jump doing
	// full context prediction if true.
	requiresFullContext bool

	// predicates is the predicates associated with the ATN configurations of the
	// DFA state during SLL parsing. When we have predicates, requiresFullContext
	// is false, since full context prediction evaluates predicates on-the-fly. If
	// d is
	// not nil, then prediction is ATN.INVALID_ALT_NUMBER.
	//
	// We only use these for non-requiresFullContext but conflicting states. That
	// means we know from the context (it's $ or we don't dip into outer context)
	// that it's an ambiguity not a conflict.
	//
	// This list is computed by
	// ParserATNSimulator.predicateDFAState.
	predicates []*PredPrediction
}

type DFAStateComparator[T Collectable[T]] struct {
}

// NB This is the same as normal DFAState
func (c *DFAStateComparator[T]) equals(o1, o2 T) bool {
	return o1.gequals(o2)
}

// NB This is the same as normal DFAState
func (c *DFAStateComparator[T]) hash(o T) int {
	return o.hash()
}

// equals returns true if this DFA state is equal to another DFA state.
// Two [DFAState] instances are equal if their ATN configuration sets
// are the same. This method is used to see if a state already exists.
//
// Because the number of alternatives and number of ATN configurations are
// finite, there is a finite number of DFA states that can be processed.
// This is necessary to show that the algorithm terminates.
//
// Cannot test the DFA state numbers here because in [ParserATNSimulator.addDFAState]
// we need to know if any other state exists that has this exact set of ATN configurations. The
// [stateNumber] is irrelevant.
func (d *DFAState) gequals(o Collectable[*DFAState]) bool {
	if d == o {
		return true
	}

	return d.configs.Equals(o.(*DFAState).configs)
}
func (d *DFAState) equals(o interface{}) bool {
	if d == o {
		return true
	}

	return d.configs.Equals(o.(*DFAState).configs)
}

func NewDFAState(stateNumber int, configs ATNConfigSet) *DFAState {
	if configs == nil {
		configs = NewBaseATNConfigSet(false)
	}

	return &DFAState{configs: configs, stateNumber: stateNumber}
}

// GetAltSet gets the set of all alts mentioned by all ATN configurations in d.
func (d *DFAState) GetAltSet() []int {
	var alts []int

	if d.configs != nil {
		for _, c := range d.configs.GetItems() {
			alts = append(alts, c.GetAlt())
		}
	}

	if len(alts) == 0 {
		return nil
	}

	return alts
}

func (d *DFAState) getEdges() []*DFAState {
	return d.edges
}

func (d *DFAState) numEdges() int {
	return len(d.edges)
}

func (d *DFAState) getIthEdge(i int) *DFAState {
	return d.edges[i]
}

func (d *DFAState) setEdges(newEdges []*DFAState) {
	d.edges = newEdges
}

func (d *DFAState) setIthEdge(i int, edge *DFAState) {
	d.edges[i] = edge
}

func (d *DFAState) setPrediction(v int) {
	d.prediction = v
}

// func (d *DFAState) equals(other interface{}) bool {
//	if d == other {
//		return true
//	} else if _, ok := other.(*DFAState); !ok {
//		return false
//	}
//
<<<<<<< HEAD
=======
// Cannot test the DFA state numbers here because in
// ParserATNSimulator.addDFAState we need to know if any other state exists that
// has d exact set of ATN configurations. The stateNumber is irrelevant.
// func (d *DFAState) equals(other interface{}) bool {
//	if d == other {
//		return true
//	} else if _, ok := other.(*DFAState); !ok {
//		return false
//	}
//
>>>>>>> ef659519
//	return d.configs.Equals(other.(*DFAState).configs)
//}

func (d *DFAState) String() string {
	var s string
	if d.isAcceptState {
		if d.predicates != nil {
			s = "=>" + fmt.Sprint(d.predicates)
		} else {
			s = "=>" + fmt.Sprint(d.prediction)
		}
	}

	return fmt.Sprintf("%d:%s%s", d.stateNumber, fmt.Sprint(d.configs), s)
}

func (d *DFAState) Hash() int {
	h := murmurInit(7)
	h = murmurUpdate(h, d.configs.Hash())
	return murmurFinish(h, 1)
}

<<<<<<< HEAD
// Equals returns whether d equals other. Two DFAStates are equal if their ATN
// configuration sets are the same. This method is used to see if a state
// already exists.
//
// Because the number of alternatives and number of ATN configurations are
// finite, there is a finite number of DFA states that can be processed. This is
// necessary to show that the algorithm terminates.
//
// Cannot test the DFA state numbers here because in
// ParserATNSimulator.addDFAState we need to know if any other state exists that
// has d exact set of ATN configurations. The stateNumber is irrelevant.
func (d *DFAState) Equals(o Collectable[*DFAState]) bool {
=======
func (d *DFAState) Equals(o *DFAState) bool {
>>>>>>> ef659519

	if d == o {
		return true
	}

<<<<<<< HEAD
	return d.configs.Equals(o.(*DFAState).configs)
=======
	return d.configs.Equals(o.configs)
>>>>>>> ef659519
}<|MERGE_RESOLUTION|>--- conflicted
+++ resolved
@@ -81,45 +81,6 @@
 	predicates []*PredPrediction
 }
 
-type DFAStateComparator[T Collectable[T]] struct {
-}
-
-// NB This is the same as normal DFAState
-func (c *DFAStateComparator[T]) equals(o1, o2 T) bool {
-	return o1.gequals(o2)
-}
-
-// NB This is the same as normal DFAState
-func (c *DFAStateComparator[T]) hash(o T) int {
-	return o.hash()
-}
-
-// equals returns true if this DFA state is equal to another DFA state.
-// Two [DFAState] instances are equal if their ATN configuration sets
-// are the same. This method is used to see if a state already exists.
-//
-// Because the number of alternatives and number of ATN configurations are
-// finite, there is a finite number of DFA states that can be processed.
-// This is necessary to show that the algorithm terminates.
-//
-// Cannot test the DFA state numbers here because in [ParserATNSimulator.addDFAState]
-// we need to know if any other state exists that has this exact set of ATN configurations. The
-// [stateNumber] is irrelevant.
-func (d *DFAState) gequals(o Collectable[*DFAState]) bool {
-	if d == o {
-		return true
-	}
-
-	return d.configs.Equals(o.(*DFAState).configs)
-}
-func (d *DFAState) equals(o interface{}) bool {
-	if d == o {
-		return true
-	}
-
-	return d.configs.Equals(o.(*DFAState).configs)
-}
-
 func NewDFAState(stateNumber int, configs ATNConfigSet) *DFAState {
 	if configs == nil {
 		configs = NewBaseATNConfigSet(false)
@@ -169,29 +130,6 @@
 	d.prediction = v
 }
 
-// func (d *DFAState) equals(other interface{}) bool {
-//	if d == other {
-//		return true
-//	} else if _, ok := other.(*DFAState); !ok {
-//		return false
-//	}
-//
-<<<<<<< HEAD
-=======
-// Cannot test the DFA state numbers here because in
-// ParserATNSimulator.addDFAState we need to know if any other state exists that
-// has d exact set of ATN configurations. The stateNumber is irrelevant.
-// func (d *DFAState) equals(other interface{}) bool {
-//	if d == other {
-//		return true
-//	} else if _, ok := other.(*DFAState); !ok {
-//		return false
-//	}
-//
->>>>>>> ef659519
-//	return d.configs.Equals(other.(*DFAState).configs)
-//}
-
 func (d *DFAState) String() string {
 	var s string
 	if d.isAcceptState {
@@ -211,7 +149,6 @@
 	return murmurFinish(h, 1)
 }
 
-<<<<<<< HEAD
 // Equals returns whether d equals other. Two DFAStates are equal if their ATN
 // configuration sets are the same. This method is used to see if a state
 // already exists.
@@ -224,17 +161,9 @@
 // ParserATNSimulator.addDFAState we need to know if any other state exists that
 // has d exact set of ATN configurations. The stateNumber is irrelevant.
 func (d *DFAState) Equals(o Collectable[*DFAState]) bool {
-=======
-func (d *DFAState) Equals(o *DFAState) bool {
->>>>>>> ef659519
-
 	if d == o {
 		return true
 	}
 
-<<<<<<< HEAD
 	return d.configs.Equals(o.(*DFAState).configs)
-=======
-	return d.configs.Equals(o.configs)
->>>>>>> ef659519
 }