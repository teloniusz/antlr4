# ANTLR v4

[![Java 7+](https://img.shields.io/badge/java-7+-4c7e9f.svg)](http://java.oracle.com)
[![License](https://img.shields.io/badge/license-BSD-blue.svg)](https://raw.githubusercontent.com/antlr/antlr4/master/LICENSE.txt)


**ANTLR** (ANother Tool for Language Recognition) is a powerful parser generator for reading, processing, executing, or translating structured text or binary files. It's widely used to build languages, tools, and frameworks. From a grammar, ANTLR generates a parser that can build parse trees and also generates a listener interface (or visitor) that makes it easy to respond to the recognition of phrases of interest.

**Dev branch build status**

[![MacOSX, Windows, Linux](https://github.com/antlr/antlr4/actions/workflows/hosted.yml/badge.svg)](https://github.com/antlr/antlr4/actions/workflows/hosted.yml) (github actions)

<!--
* [![Windows](https://github.com/antlr/antlr4/actions/workflows/windows.yml/badge.svg?branch=dev)](https://github.com/antlr/antlr4/actions/workflows/windows.yml) (github actions)

* [![Circle CI Build Status (Linux)](https://img.shields.io/circleci/build/gh/antlr/antlr4/master?label=Linux)](https://app.circleci.com/pipelines/github/antlr/antlr4) (CircleCI)

[![AppVeyor CI Build Status (Windows)](https://img.shields.io/appveyor/build/parrt/antlr4?label=Windows)](https://ci.appveyor.com/project/parrt/antlr4) 
[![Travis-CI Build Status (Swift-Linux)](https://img.shields.io/travis/antlr/antlr4.svg?label=Linux-Swift&branch=master)](https://travis-ci.com/github/antlr/antlr4)
-->

<<<<<<< HEAD
## Repo branch structure

The default branch for this repo is [`master`](https://github.com/antlr/antlr4/tree/master), which is the latest stable release and has tags for the various releases; e.g., see release tag [4.9.3](https://github.com/antlr/antlr4/tree/4.9.3).  Branch [`dev`](https://github.com/antlr/antlr4/tree/dev) is where development occurs between releases and all pull requests should be derived from that branch. The `dev` branch is merged back into `master` to cut a release and the release state is tagged (e.g., with `4.10-rc1` or `4.10`.) Visually our process looks roughly like this:

<img src="doc/images/new-antlr-branches.png" width="500">
=======
## Versioning

ANTLR 4 supports 10 target languages, and ensuring consistency across these targets is a unique and highly valuable feature.
To ensure proper support of this feature, each release of ANTLR is a complete release of the tool and the 10 runtimes, all with the same version.
As such, ANTLR versioning does not strictly follow semver semantics:
- a component may be released with the latest version number even though nothing has changed within that component since the previous release
- major version is bumped only when new grammar features are released (such as ANTLR3 -> ANTLR4)
- minor version updates may include minor breaking changes, the policy is to regenerate parsers with every release
- backwards compatibility is only guaranteed for patch version bumps 
If you use a semver verifier in your CI, you probably want to apply special rules for ANTLR, such as treating minor change as a major change.

**ANTLR** (ANother Tool for Language Recognition) is a powerful parser generator for reading, processing, executing, or translating structured text or binary files. It's widely used to build languages, tools, and frameworks. From a grammar, ANTLR generates a parser that can build parse trees and also generates a listener interface (or visitor) that makes it easy to respond to the recognition of phrases of interest.
>>>>>>> ebb3ff72

Targets such as Go that pull directly from the repository can use the default `master` branch but can also pull from the active `dev` branch:

```bash
$ go get github.com/antlr/antlr4/runtime/Go/antlr@dev
```

## Authors and major contributors

* [Terence Parr](http://www.cs.usfca.edu/~parrt/), parrt@cs.usfca.edu
ANTLR project lead and supreme dictator for life
[University of San Francisco](http://www.usfca.edu/)
* [Sam Harwell](http://tunnelvisionlabs.com/) (Tool co-author, Java and original C# target)
* [Eric Vergnaud](https://github.com/ericvergnaud) (Javascript, Python2, Python3 targets and maintenance of C# target)
* [Peter Boyer](https://github.com/pboyer) (Go target)
* [Mike Lischke](http://www.soft-gems.net/) (C++ completed target)
* Dan McLaughlin (C++ initial target)
* David Sisson (C++ initial target and test)
* [Janyou](https://github.com/janyou) (Swift target)
* [Ewan Mellor](https://github.com/ewanmellor), [Hanzhou Shi](https://github.com/hanjoes) (Swift target merging)
* [Ben Hamilton](https://github.com/bhamiltoncx) (Full Unicode support in serialized ATN and all languages' runtimes for code points > U+FFFF)
* [Marcos Passos](https://github.com/marcospassos) (PHP target)
* [Lingyu Li](https://github.com/lingyv-li) (Dart target)
* [Ivan Kochurkin](https://github.com/KvanTTT) has made major contributions to overall quality, error handling, and Target performance.
* [Justin King](https://github.com/jcking) has done a huge amount of work across multiple targets, but especially for C++.
* [Ken Domino](https://github.com/kaby76) has a knack for finding bugs/issues and analysis; also a major contributor on the [grammars-v4 repo](https://github.com/antlr/grammars-v4).
* [Jim Idle](https://github.com/jimidle) has contributed to previous versions of ANTLR and recently jumped back in to solve a major problem with the Go target.


## Useful information

* [Release notes](https://github.com/antlr/antlr4/releases)
* [Getting started with v4](https://github.com/antlr/antlr4/blob/master/doc/getting-started.md)
* [Official site](http://www.antlr.org/)
* [Documentation](https://github.com/antlr/antlr4/blob/master/doc/index.md)
* [FAQ](https://github.com/antlr/antlr4/blob/master/doc/faq/index.md)
* [ANTLR code generation targets](https://github.com/antlr/antlr4/blob/master/doc/targets.md)<br>(Currently: Java, C#, Python2|3, JavaScript, Go, C++, Swift, Dart, PHP)
* [Java API](http://www.antlr.org/api/Java/index.html)
* [ANTLR v3](http://www.antlr3.org/)
* [v3 to v4 Migration, differences](https://github.com/antlr/antlr4/blob/master/doc/faq/general.md)

You might also find the following pages useful, particularly if you want to mess around with the various target languages.
 
* [How to build ANTLR itself](https://github.com/antlr/antlr4/blob/master/doc/building-antlr.md)
* [How we create and deploy an ANTLR release](https://github.com/antlr/antlr4/blob/master/doc/releasing-antlr.md)

## The Definitive ANTLR 4 Reference

Programmers run into parsing problems all the time. Whether it’s a data format like JSON, a network protocol like SMTP, a server configuration file for Apache, a PostScript/PDF file, or a simple spreadsheet macro language—ANTLR v4 and this book will demystify the process. ANTLR v4 has been rewritten from scratch to make it easier than ever to build parsers and the language applications built on top. This completely rewritten new edition of the bestselling Definitive ANTLR Reference shows you how to take advantage of these new features.

You can buy the book [The Definitive ANTLR 4 Reference](http://amzn.com/1934356999) at amazon or an [electronic version at the publisher's site](https://pragprog.com/book/tpantlr2/the-definitive-antlr-4-reference).

You will find the [Book source code](http://pragprog.com/titles/tpantlr2/source_code) useful.

## Additional grammars
[This repository](https://github.com/antlr/grammars-v4) is a collection of grammars without actions where the
root directory name is the all-lowercase name of the language parsed
by the grammar. For example, java, cpp, csharp, c, etc...<|MERGE_RESOLUTION|>--- conflicted
+++ resolved
@@ -3,6 +3,17 @@
 [![Java 7+](https://img.shields.io/badge/java-7+-4c7e9f.svg)](http://java.oracle.com)
 [![License](https://img.shields.io/badge/license-BSD-blue.svg)](https://raw.githubusercontent.com/antlr/antlr4/master/LICENSE.txt)
 
+
+## Versioning
+
+ANTLR 4 supports 10 target languages, and ensuring consistency across these targets is a unique and highly valuable feature.
+To ensure proper support of this feature, each release of ANTLR is a complete release of the tool and the 10 runtimes, all with the same version.
+As such, ANTLR versioning does not strictly follow semver semantics:
+- a component may be released with the latest version number even though nothing has changed within that component since the previous release
+- major version is bumped only when new grammar features are released (such as ANTLR3 -> ANTLR4)
+- minor version updates may include minor breaking changes, the policy is to regenerate parsers with every release
+- backwards compatibility is only guaranteed for patch version bumps 
+If you use a semver verifier in your CI, you probably want to apply special rules for ANTLR, such as treating minor change as a major change.
 
 **ANTLR** (ANother Tool for Language Recognition) is a powerful parser generator for reading, processing, executing, or translating structured text or binary files. It's widely used to build languages, tools, and frameworks. From a grammar, ANTLR generates a parser that can build parse trees and also generates a listener interface (or visitor) that makes it easy to respond to the recognition of phrases of interest.
 
@@ -19,26 +30,11 @@
 [![Travis-CI Build Status (Swift-Linux)](https://img.shields.io/travis/antlr/antlr4.svg?label=Linux-Swift&branch=master)](https://travis-ci.com/github/antlr/antlr4)
 -->
 
-<<<<<<< HEAD
 ## Repo branch structure
 
 The default branch for this repo is [`master`](https://github.com/antlr/antlr4/tree/master), which is the latest stable release and has tags for the various releases; e.g., see release tag [4.9.3](https://github.com/antlr/antlr4/tree/4.9.3).  Branch [`dev`](https://github.com/antlr/antlr4/tree/dev) is where development occurs between releases and all pull requests should be derived from that branch. The `dev` branch is merged back into `master` to cut a release and the release state is tagged (e.g., with `4.10-rc1` or `4.10`.) Visually our process looks roughly like this:
 
 <img src="doc/images/new-antlr-branches.png" width="500">
-=======
-## Versioning
-
-ANTLR 4 supports 10 target languages, and ensuring consistency across these targets is a unique and highly valuable feature.
-To ensure proper support of this feature, each release of ANTLR is a complete release of the tool and the 10 runtimes, all with the same version.
-As such, ANTLR versioning does not strictly follow semver semantics:
-- a component may be released with the latest version number even though nothing has changed within that component since the previous release
-- major version is bumped only when new grammar features are released (such as ANTLR3 -> ANTLR4)
-- minor version updates may include minor breaking changes, the policy is to regenerate parsers with every release
-- backwards compatibility is only guaranteed for patch version bumps 
-If you use a semver verifier in your CI, you probably want to apply special rules for ANTLR, such as treating minor change as a major change.
-
-**ANTLR** (ANother Tool for Language Recognition) is a powerful parser generator for reading, processing, executing, or translating structured text or binary files. It's widely used to build languages, tools, and frameworks. From a grammar, ANTLR generates a parser that can build parse trees and also generates a listener interface (or visitor) that makes it easy to respond to the recognition of phrases of interest.
->>>>>>> ebb3ff72
 
 Targets such as Go that pull directly from the repository can use the default `master` branch but can also pull from the active `dev` branch:
 
