--- conflicted
+++ resolved
@@ -1,5 +1,3 @@
-<<<<<<< HEAD
-=======
 # Maven build folders
 target/
 # ... but not code generation targets
@@ -8,7 +6,6 @@
 # Node.js (npm and typings) cached dependencies 
 node_modules/
 typings/
->>>>>>> 0b2d5304
 
 # Ant build folders
 build/
@@ -89,20 +86,11 @@
 bild.log
 
 bild_output.txt
-<<<<<<< HEAD
-antlr4cpp.suo
-antlr4-maven-plugin/target
-runtime/Java/target
-tool/target
-runtime-testsuite/target
-tool-testsuite/target
 runtime/Cpp/demo/generated
 xcuserdata
 *.jar
 .vscode
-=======
 
 # VSCode Java plugin temporary files
 javac-services.0.log
-javac-services.0.log.lck
->>>>>>> 0b2d5304
+javac-services.0.log.lck